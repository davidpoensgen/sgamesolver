--- conflicted
+++ resolved
@@ -553,28 +553,4 @@
         # dH_strat_dV = 0
         # dH_strat_dt = 0
 
-        return J[self.J_mask]
-<<<<<<< HEAD
-
-
-class TracingFixedEta_ct(Tracing_ct):
-    """Tracing homotopy with fixed eta: Cython implementation"""
-
-    def __init__(self, game: SGame, priors: Union[str, ArrayLike] = "centroid",
-                 weights: Optional[ArrayLike] = None, scale: Union[float, int] = 1.0) -> None:
-        super().__init__(game, priors, weights)
-        self.eta = scale
-
-    def H(self, y: np.ndarray) -> np.ndarray:
-        return _tracing_ct.H_fixed_eta(y, self.game.payoffs, self.game.transitions,
-                                       self.rho, self.nu, self.eta, self.u_rho, self.phi_rho,
-                                       self.game.num_states, self.game.num_players, self.game.nums_actions,
-                                       self.game.num_actions_max, self.game.num_actions_total)
-
-    def J(self, y: np.ndarray) -> np.ndarray:
-        return _tracing_ct.J_fixed_eta(y, self.game.payoffs, self.game.transitions,
-                                       self.rho, self.nu, self.eta, self.u_rho, self.phi_rho,
-                                       self.game.num_states, self.game.num_players, self.game.nums_actions,
-                                       self.game.num_actions_max, self.game.num_actions_total)
-=======
->>>>>>> 0f15f01d
+        return J[self.J_mask]