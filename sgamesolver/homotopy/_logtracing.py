"""(Logarithmic stochastic) tracing homotopy."""

# TODO: check user-provided priors and weights?
# TODO: maybe write custom optimization for find_y0 to avoid scipy import

import warnings
from typing import Union, Optional

import numpy as np
from scipy.optimize import brentq

from sgamesolver.sgame import SGame, LogStratHomotopy
from sgamesolver.homcont import HomCont

try:
    import sgamesolver.homotopy._logtracing_ct as _logtracing_ct
    ct = True
except ImportError:
    ct = False

ABC = 'ABCDEFGHIJKLMNOPQRSTUVWXYZ'


def LogTracing(game: SGame, rho: Union[str, np.ndarray] = "centroid", nu: Optional[np.ndarray] = None,
               eta: float = 1.0, eta_fix: bool = False, implementation='auto', **kwargs):
    """Tracing homotopy for stochastic games."""
    if implementation == 'cython' or (implementation == 'auto' and ct):
        return LogTracing_ct(game, rho, nu, eta, eta_fix, **kwargs)
    else:
        if implementation == 'auto' and not ct:
            print('Defaulting to numpy implementation of LogTracing, because cython version is not installed. Numpy '
                  'may be substantially slower. For help setting up the cython version, please consult the manual.')
        return LogTracing_np(game, rho, nu, eta, eta_fix)


class LogTracing_base(LogStratHomotopy):
    """Tracing homotopy: base class"""

    def __init__(self, game: SGame, rho: Union[str, np.ndarray] = "centroid",
                 nu: Optional[np.ndarray] = None, eta: float = 1.0, eta_fix: bool = False) -> None:
        super().__init__(game)

        self.tracking_parameters['normal'] = {
            'convergence_tol': 1e-7,
            'corrector_tol': 1e-7,
            'ds_initial': 0.1,
            'ds_inflation_factor': 1.2,
            'ds_deflation_factor': 0.5,
            'ds_min': 1e-9,
            'ds_max': 100,
            'corrector_steps_max': 20,
            'corrector_distance_max': 0.5,
            'corrector_ratio_max': 0.5,
            'detJ_change_max': 1.5,
            'bifurcation_angle_min': 175,
        }

        self.tracking_parameters['robust'] = {
            'convergence_tol': 1e-7,
            'corrector_tol': 1e-8,
            'ds_initial': 0.1,
            'ds_inflation_factor': 1.1,
            'ds_deflation_factor': 0.5,
            'ds_min': 1e-9,
            'ds_max': 10,
            'corrector_steps_max': 30,
            'corrector_distance_max': 0.3,
            'corrector_ratio_max': 0.3,
            'detJ_change_max': 1.3,
            'bifurcation_angle_min': 175,
        }

        if rho == "centroid":
            self.rho = self.game.centroid_strategy(zeros=True)
        elif rho == "random":
            self.rho = self.game.random_strategy(zeros=True)
        else:
            self.rho = np.array(rho, dtype=np.float64)

        if nu is None:
            self.nu = np.ones((self.game.num_states, self.game.num_players, self.game.num_actions_max))
        else:
            self.nu = np.array(nu, dtype=np.float64)

        self.eta = eta
        self.eta_fix = eta_fix

        # prepare payoffs and transition given other players follow prior
        num_s, num_p, num_a_max = self.game.num_states, self.game.num_players, self.game.num_actions_max
        rho_p_list = [self.rho[:, p, :] for p in range(num_p)]
        self.einsum_eqs = {
            'u_a': ['s' + ABC[0:num_p] + ',s' + ',s'.join(ABC[p_] for p_ in range(num_p) if p_ != p)
                    + '->s' + ABC[p] for p in range(num_p)],
            'phi_a': ['s' + ABC[0:num_p] + 't,s' + ',s'.join(ABC[p_] for p_ in range(num_p) if p_ != p)
                      + '->s' + ABC[p] + 't' for p in range(num_p)],
        }
        if num_p > 1:
            self.u_rho = np.zeros((num_s, num_p, num_a_max))
            self.phi_rho = np.zeros((num_s, num_p, num_a_max, num_s))
            for p in range(num_p):
                self.u_rho[:, p] = np.einsum(self.einsum_eqs['u_a'][p],
                                             self.game.payoffs[:, p], *(rho_p_list[:p] + rho_p_list[(p + 1):]))
                self.phi_rho[:, p] = np.einsum(self.einsum_eqs['phi_a'][p], self.game.phi,
                                               *(rho_p_list[:p] + rho_p_list[(p + 1):])) * self.game.discount_factors[p]
        else:
            self.u_rho = self.game.payoffs
            self.phi_rho = np.expand_dims(self.game.phi, 1) * self.game.discount_factors[0]

    def solver_setup(self) -> None:
        self.y0 = self.find_y0()
        self.solver = HomCont(self.H, self.y0, self.J, t_target=1.0,
                              parameters=self.tracking_parameters['normal'],
                              distance_function=self.sigma_distance)

    def find_y0(self, tol: float = 1e-12, max_iter: int = 10000, dev: bool = False) -> np.ndarray:
        """Value function iteration."""

        num_s, num_p, nums_a = self.game.num_states, self.game.num_players, self.game.nums_actions

        sigma_old = self.game.centroid_strategy()
        V_old = self.game.get_values(sigma_old)
        sigma = sigma_old.copy()
        V = V_old.copy()

        # TODO: decide which version to keep
        if dev:

            player_converged = np.zeros(num_p, dtype=bool)

            for _ in range(max_iter):
                c = self.u_rho + np.einsum('spaS,Sp->spa', self.phi_rho, V_old)

                # computation for all agents separately
                for p in range(num_p):
<<<<<<< HEAD
                    # TODO: keeps iterating for players who have already converged
                    # TODO: potentially faster if these are skipped
                    # solve system of multi-linear equations
                    # - by first combining all equations to one big equation in sigma1
                    # - and then solving the equation by Brent's method
                    c_max_idx = np.argmax(c[s, p, 0:nums_a[s, p]])

                    def f(sigma1):
                        return - 1 + ((self.nu[s, p, 0:nums_a[s, p]] / self.nu[s, p, c_max_idx])
                                      / ((c[s, p, c_max_idx] - c[s, p, 0:nums_a[s, p]])
                                         / (self.eta * self.nu[s, p, c_max_idx]) + 1 / sigma1)).sum()

                    sigma1 = brentq(f, 1e-24, 1)

                    sigma[s, p, 0:nums_a[s, p]] = ((self.nu[s, p, 0:nums_a[s, p]] / self.nu[s, p, c_max_idx])
                                                   / ((c[s, p, c_max_idx] - c[s, p, 0:nums_a[s, p]])
                                                      / (self.eta * self.nu[s, p, c_max_idx]) + 1 / sigma1))
                    V[s, p] = (c[s, p, c_max_idx] + ((self.eta * self.nu[s, p, c_max_idx]) / sigma1)
                               + self.eta * ((self.nu[s, p, 0:nums_a[s, p]]
                                              * (np.log(sigma[s, p, 0:nums_a[s, p]]) - 1)).sum()))

            if np.max(np.abs(V - V_old)) < tol and np.allclose(sigma, sigma_old, rtol=0, atol=tol, equal_nan=True):
                break
            else:
                V_old = V.copy()
                sigma_old = sigma.copy()
        else:  # loop ended without break
            warnings.warn('Value function iteration has not converged during computation of the starting point.')
=======
                    if player_converged[p]:
                        continue

                    for s in range(num_s):
                        # solve system of multi-linear equations
                        # - by first combining all equations to one big equation in sigma1
                        # - and then solving the equation by Brent's method
                        c_max_idx = np.argmax(c[s, p, 0:nums_a[s, p]])

                        def f(sigma1):
                            return - 1 + ((self.nu[s, p, 0:nums_a[s, p]] / self.nu[s, p, c_max_idx])
                                          / ((c[s, p, c_max_idx] - c[s, p, 0:nums_a[s, p]])
                                             / (self.eta * self.nu[s, p, c_max_idx]) + 1 / sigma1)).sum()

                        sigma1 = brentq(f, 1 / nums_a[s, p], 1, xtol=1e-4, rtol=1e-4)

                        sigma[s, p, 0:nums_a[s, p]] = ((self.nu[s, p, 0:nums_a[s, p]] / self.nu[s, p, c_max_idx])
                                                       / ((c[s, p, c_max_idx] - c[s, p, 0:nums_a[s, p]])
                                                          / (self.eta * self.nu[s, p, c_max_idx]) + 1 / sigma1))
                        V[s, p] = (c[s, p, c_max_idx] + ((self.eta * self.nu[s, p, c_max_idx]) / sigma1)
                                   + self.eta * ((self.nu[s, p, 0:nums_a[s, p]]
                                                 * (np.log(sigma[s, p, 0:nums_a[s, p]]) - 1)).sum()))

                    if np.max(np.abs(V[:, p] - V_old[:, p])) < tol and np.allclose(sigma[:, p], sigma_old[:, p],
                                                                                   rtol=0, atol=tol, equal_nan=True):
                        player_converged[p] = True

                if player_converged.all():
                    break
                else:
                    V_old = V.copy()
                    sigma_old = sigma.copy()
            else:  # loop ended without break
                warnings.warn('Value function iteration has not converged during computation of the starting point.')

        else:

            for k in range(max_iter):
                c = self.u_rho + np.einsum('spaS,Sp->spa', self.phi_rho, V_old)

                # computation for all agents separately
                for s in range(num_s):
                    for p in range(num_p):
                        # solve system of multi-linear equations
                        # - by first combining all equations to one big equation in sigma1
                        # - and then solving the equation by Brent's method
                        c_max_idx = np.argmax(c[s, p, 0:nums_a[s, p]])

                        def f(sigma1):
                            return - 1 + ((self.nu[s, p, 0:nums_a[s, p]] / self.nu[s, p, c_max_idx])
                                          / ((c[s, p, c_max_idx] - c[s, p, 0:nums_a[s, p]])
                                             / (self.eta * self.nu[s, p, c_max_idx]) + 1 / sigma1)).sum()

                        sigma1 = brentq(f, 1e-24, 1)

                        sigma[s, p, 0:nums_a[s, p]] = ((self.nu[s, p, 0:nums_a[s, p]] / self.nu[s, p, c_max_idx])
                                                       / ((c[s, p, c_max_idx] - c[s, p, 0:nums_a[s, p]])
                                                          / (self.eta * self.nu[s, p, c_max_idx]) + 1 / sigma1))
                        V[s, p] = (c[s, p, c_max_idx] + ((self.eta * self.nu[s, p, c_max_idx]) / sigma1)
                                   + self.eta * ((self.nu[s, p, 0:nums_a[s, p]]
                                                 * (np.log(sigma[s, p, 0:nums_a[s, p]]) - 1)).sum()))

                if np.max(np.abs(V - V_old)) < tol and np.allclose(sigma, sigma_old, rtol=0, atol=tol, equal_nan=True):
                    break
                else:
                    V_old = V.copy()
                    sigma_old = sigma.copy()
            else:  # loop ended without break
                warnings.warn('Value function iteration has not converged during computation of the starting point.')
>>>>>>> ac241a5a

        return self.sigma_V_t_to_y(sigma, V, 0.0)


class LogTracing_ct(LogTracing_base):
    """Tracing homotopy: Cython implementation"""

    def __init__(self, game: SGame, rho: Union[str, np.ndarray] = "centroid",
                 nu: Optional[np.ndarray] = None, eta: float = 1.0, eta_fix: bool = False, **kwargs):
        super().__init__(game, rho, nu, eta, eta_fix)
        self.cache = _logtracing_ct.TracingCache()
        self.parallel = False
        if 'parallel' in kwargs:
            self.parallel = kwargs['parallel']
        if 'cache' in kwargs and not kwargs['cache']:
            self.cache = None

    def H(self, y: np.ndarray) -> np.ndarray:
        return _logtracing_ct.H(y, self.game.u_ravel, self.game.phi_ravel, self.game.discount_factors,
                                self.rho, self.nu, self.eta, self.u_rho, self.phi_rho,
                                self.game.nums_actions, self.eta_fix, self.parallel, self.cache)

    def J(self, y: np.ndarray) -> np.ndarray:
        return _logtracing_ct.J(y, self.game.u_ravel, self.game.phi_ravel, self.game.discount_factors,
                                self.rho, self.nu, self.eta, self.u_rho, self.phi_rho,
                                self.game.nums_actions, self.eta_fix, self.parallel, self.cache)


class LogTracing_np(LogTracing_base):
    """Tracing homotopy: Numpy implementation"""

    def __init__(self, game: SGame, rho: Union[str, np.ndarray] = "centroid",
                 nu: Optional[np.ndarray] = None, eta: float = 1.0, eta_fix: bool = False, **kwargs):
        """prepares the following:
            - H_mask, J_mask
            - T_H, T_J
            - einsum_eqs
        """
        super().__init__(game, rho, nu, eta, eta_fix)
        # legacy version of transition arrays: needed until homotopy functions are updated
        self.game._make_transitions()

        num_s, num_p, nums_a = self.game.num_states, self.game.num_players, self.game.nums_actions
        num_a_max = self.game.num_actions_max

        # indices to mask H and J according to nums_a
        H_mask = []
        flat_index = 0
        for s in range(num_s):
            for p in range(num_p):
                for _ in range(nums_a[s, p]):
                    H_mask.append(flat_index)
                    flat_index += 1
                flat_index += num_a_max - nums_a[s, p]
        for s in range(num_s):
            for p in range(num_p):
                H_mask.append(flat_index)
                flat_index += 1
        self.H_mask = np.array(H_mask, dtype=np.int64)

        self.J_mask = tuple(
            np.meshgrid(
                H_mask,
                np.append(H_mask, [num_s * num_p * num_a_max + num_s * num_p]),
                indexing="ij",
                sparse=True,
            )
        )

        # tensors to assemble J
        T_J_0 = np.zeros((num_s, num_p, num_a_max, num_s, num_p, num_a_max))
        for s in range(num_s):
            for p in range(num_p):
                for a in range(nums_a[s, p]):
                    T_J_0[s, p, a, s, p, a] = 1

        T_J_1 = np.zeros((num_s, num_p, num_a_max, num_s, num_p, num_a_max))
        for s in range(num_s):
            for p in range(num_p):
                for a in range(nums_a[s, p]):
                    for b in range(nums_a[s, p]):
                        if b != a:
                            T_J_1[s, p, a, s, p, b] = 1

        T_J_2 = np.zeros((num_s, num_p, num_a_max, num_s, num_p, num_a_max))
        for s in range(num_s):
            for p in range(num_p):
                for q in range(num_p):
                    if q != p:
                        T_J_2[s, p, :, s, q, :] = 1

        T_J_3 = np.zeros((num_s, num_p, num_a_max, num_s, num_p))
        for p in range(num_p):
            T_J_3[:, p, :, :, p] = 1

        T_J_4 = np.zeros((num_s, num_p, num_a_max, num_s, num_p))
        for s in range(num_s):
            for p in range(num_p):
                T_J_4[s, p, :, s, p] = 1

        T_J_5 = np.zeros((num_s, num_p, num_s, num_p, num_a_max))
        for s in range(num_s):
            for p in range(num_p):
                T_J_5[s, p, s, p, :] = 1

        self.T_J = {0: T_J_0,
                    1: T_J_1,
                    2: T_J_2,
                    3: T_J_3,
                    4: T_J_4,
                    5: T_J_5}

        # equations to be used by einsum
        self.einsum_eqs['u_ab'] = [
            ['s' + ABC[0:num_p] + ',s'.join([''] + [ABC[p_] for p_ in range(num_p) if p_ not in [p, q]])
             + '->s' + ABC[p] + (ABC[q] if q != p else '') for q in range(num_p)] for p in range(num_p)
        ]

    def H(self, y: np.ndarray) -> np.ndarray:
        """Homotopy function."""

        num_s, num_p = self.game.num_states, self.game.num_players
        num_a_max, num_a_tot = self.game.num_actions_max, self.game.num_actions_total

        sigma, V, t = self.y_to_sigma_V_t(y, zeros=True)

        # eta_fix == False is a version of the logarithmic tracing procedure that sets η(t) = (1-t)*η_0
        if self.eta_fix:
            eta = self.eta
        else:
            eta = (1 - t) * self.eta

        # building blocks of H

        beta_with_nan = self.game.unflatten_strategies(y[:num_a_tot])
        sigma_inv = np.nan_to_num(np.exp(-beta_with_nan))
        beta = np.nan_to_num(beta_with_nan, nan=1.0)

        sigma_p_list = [sigma[:, p, :] for p in range(num_p)]

        if num_p > 1:
            u_sigma = np.empty((num_s, num_p, num_a_max))
            phi_sigma = np.empty((num_s, num_p, num_a_max, num_s))
            for p in range(num_p):
                u_sigma[:, p] = np.einsum(self.einsum_eqs['u_a'][p], self.game.payoffs[:, p],
                                          *(sigma_p_list[:p] + sigma_p_list[(p + 1):]))
                phi_sigma[:, p] = np.einsum(self.einsum_eqs['phi_a'][p], self.game.transitions[:, p],
                                            *(sigma_p_list[:p] + sigma_p_list[(p + 1):]))
        else:
            u_sigma = self.game.payoffs
            phi_sigma = self.game.transitions

        u_bar = t * u_sigma + (1 - t) * self.u_rho
        phi_bar = t * phi_sigma + (1 - t) * self.phi_rho

        Eu_tilde_a = u_bar + np.einsum('spat,tp->spa', phi_bar, V)

        # assemble H

        spa = num_s * num_p * num_a_max
        sp = num_s * num_p
        H = np.empty(spa + sp)

        # H_val
        H[0:spa] = (Eu_tilde_a - np.repeat(V[:, :, np.newaxis], num_a_max, axis=2) + (1 - t) * eta
                    * (self.nu * sigma_inv
                       + np.repeat((self.nu * (beta - 1)).sum(axis=2)[:, :, np.newaxis], num_a_max, axis=2))
                    ).reshape(spa)
        # H_strat
        H[spa: spa + sp] = (np.sum(sigma, axis=2) - np.ones((num_s, num_p))).reshape(sp)

        return H[self.H_mask]

    def J(self, y: np.ndarray) -> np.ndarray:
        """Jacobian matrix of homotopy function."""

        num_s, num_p = self.game.num_states, self.game.num_players
        num_a_max, num_a_tot = self.game.num_actions_max, self.game.num_actions_total

        sigma, V, t = self.y_to_sigma_V_t(y, zeros=True)

        # eta_fix == False is a version of the logarithmic tracing procedure that sets η(t) = (1-t)*η_0
        # For J, not only eta itself is adjusted, but also a factor in the column containing dH/dt:
        # eta fixed: d/dt (1-t)η = -η
        # eta varies in t: d/dt (1-t)η = d/dt (1-t)^2 η_0 = -2(1-t)η_0 = -2η
        if self.eta_fix:
            eta = self.eta
            eta_col_factor = 1.0
        else:
            eta = (1 - t) * self.eta
            eta_col_factor = 2.0

        # building blocks of J

        beta_with_nan = self.game.unflatten_strategies(y[:num_a_tot])
        sigma_inv = np.nan_to_num(np.exp(-beta_with_nan))
        beta = np.nan_to_num(beta_with_nan, nan=1.0)

        sigma_p_list = [sigma[:, p, :] for p in range(num_p)]

        u_tilde = self.game.payoffs + np.einsum('sp...S,Sp->sp...', self.game.transitions, V)

        if num_p > 1:
            u_sigma = np.empty((num_s, num_p, num_a_max))
            phi_sigma = np.empty((num_s, num_p, num_a_max, num_s))
            Eu_tilde_ab = np.empty((num_s, num_p, num_p, num_a_max, num_a_max))
            for p in range(num_p):
                u_sigma[:, p] = np.einsum(self.einsum_eqs['u_a'][p], self.game.payoffs[:, p],
                                          *(sigma_p_list[:p] + sigma_p_list[(p + 1):]))
                phi_sigma[:, p] = np.einsum(self.einsum_eqs['phi_a'][p], self.game.transitions[:, p],
                                            *(sigma_p_list[:p] + sigma_p_list[(p + 1):]))
                for q in range(num_p):
                    Eu_tilde_pq = np.einsum(self.einsum_eqs['u_ab'][p][q], u_tilde[:, p],
                                            *[sigma_p_list[p_] for p_ in range(num_p) if p_ not in [p, q]])
                    if q == p:
                        Eu_tilde_pq = np.repeat(np.expand_dims(Eu_tilde_pq, axis=-1), num_a_max, axis=-1)
                    Eu_tilde_ab[:, p, q] = Eu_tilde_pq
        else:
            u_sigma = self.game.payoffs
            phi_sigma = self.game.transitions
            Eu_tilde_ab = np.repeat(u_tilde[:, :, np.newaxis, :, np.newaxis], num_a_max, axis=4)

        u_hat = u_sigma - self.u_rho
        phi_hat = phi_sigma - self.phi_rho

        phi_bar = t * phi_sigma + (1 - t) * self.phi_rho

        # assemble J

        spa = num_s * num_p * num_a_max
        sp = num_s * num_p
        J = np.zeros((spa + sp, spa + sp + 1))

        # dH_val_dbeta
        J[0:spa, 0:spa] = (
                (1 - t) * eta * np.einsum('spaSPA,SPA->spaSPA', self.T_J[0], self.nu * (1 - sigma_inv))
                + (1 - t) * eta * np.einsum('spaSPA,spA->spaSPA', self.T_J[1], self.nu)
                + t * np.einsum('spaSPA,sPA,spPaA->spaSPA', self.T_J[2], sigma, Eu_tilde_ab)
        ).reshape((spa, spa))
        # dH_val_dV
        J[0:spa, spa: spa + sp] = (np.einsum('spaSP,spaS->spaSP', self.T_J[3], phi_bar) - self.T_J[4]).reshape(
            (spa, sp))
        # dH_val_dt
        J[0:spa, spa + sp] = (u_hat + np.einsum('spaS,Sp->spa', phi_hat, V) - eta_col_factor * eta
                              * (self.nu * sigma_inv + np.repeat((self.nu * (beta - 1)).sum(axis=2)[:, :, np.newaxis],
                                                                 num_a_max, axis=2))
                              ).reshape(spa)
        # dH_strat_dbeta
        J[spa: spa + sp, 0:spa] = np.einsum('spSPA,SPA->spSPA', self.T_J[5], sigma).reshape((sp, spa))
        # dH_strat_dV = 0
        # dH_strat_dt = 0

        return J[self.J_mask]<|MERGE_RESOLUTION|>--- conflicted
+++ resolved
@@ -132,36 +132,6 @@
 
                 # computation for all agents separately
                 for p in range(num_p):
-<<<<<<< HEAD
-                    # TODO: keeps iterating for players who have already converged
-                    # TODO: potentially faster if these are skipped
-                    # solve system of multi-linear equations
-                    # - by first combining all equations to one big equation in sigma1
-                    # - and then solving the equation by Brent's method
-                    c_max_idx = np.argmax(c[s, p, 0:nums_a[s, p]])
-
-                    def f(sigma1):
-                        return - 1 + ((self.nu[s, p, 0:nums_a[s, p]] / self.nu[s, p, c_max_idx])
-                                      / ((c[s, p, c_max_idx] - c[s, p, 0:nums_a[s, p]])
-                                         / (self.eta * self.nu[s, p, c_max_idx]) + 1 / sigma1)).sum()
-
-                    sigma1 = brentq(f, 1e-24, 1)
-
-                    sigma[s, p, 0:nums_a[s, p]] = ((self.nu[s, p, 0:nums_a[s, p]] / self.nu[s, p, c_max_idx])
-                                                   / ((c[s, p, c_max_idx] - c[s, p, 0:nums_a[s, p]])
-                                                      / (self.eta * self.nu[s, p, c_max_idx]) + 1 / sigma1))
-                    V[s, p] = (c[s, p, c_max_idx] + ((self.eta * self.nu[s, p, c_max_idx]) / sigma1)
-                               + self.eta * ((self.nu[s, p, 0:nums_a[s, p]]
-                                              * (np.log(sigma[s, p, 0:nums_a[s, p]]) - 1)).sum()))
-
-            if np.max(np.abs(V - V_old)) < tol and np.allclose(sigma, sigma_old, rtol=0, atol=tol, equal_nan=True):
-                break
-            else:
-                V_old = V.copy()
-                sigma_old = sigma.copy()
-        else:  # loop ended without break
-            warnings.warn('Value function iteration has not converged during computation of the starting point.')
-=======
                     if player_converged[p]:
                         continue
 
@@ -231,7 +201,6 @@
                     sigma_old = sigma.copy()
             else:  # loop ended without break
                 warnings.warn('Value function iteration has not converged during computation of the starting point.')
->>>>>>> ac241a5a
 
         return self.sigma_V_t_to_y(sigma, V, 0.0)
 
