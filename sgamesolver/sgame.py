"""Classes for stochastic game and corresponding homotopy."""

# TODO: define scale of game for adjusting tracking parameters
# TODO: symmetry


from typing import Union, Optional

import numpy as np
from numpy.typing import ArrayLike

ABC = 'ABCDEFGHIJKLMNOPQRSTUVWXYZ'


# %% game class


class SGame:
    """A stochastic game."""

    def __init__(self, payoff_matrices: list[ArrayLike], transition_matrices: list[ArrayLike],
                 discount_factors: Union[ArrayLike, float, int] = 0.0) -> None:
        """Inputs:

        payoff_matrices:      list of array-like, one for each state: payoff_matrices[s][p,A]

        transition_matrices:  list of array-like, one for each from_state: transition_matrices[s][A,s']
                              or None (-> separated repeated game)

        discount_factors:     array-like: discount_factors[p]
                              or numeric (-> common discount factor)

        Different numbers of actions across states and players are allowed.
        Inputs should be of relevant dimension and should NOT contain nan.
        """

        # bring payoff_matrices to list of np.ndarray, one array for each state
        payoff_matrices = [np.array(payoff_matrices[s], dtype=np.float64) for s in range(len(payoff_matrices))]

        # read out game shape
        self.num_states = len(payoff_matrices)
        self.num_players = payoff_matrices[0].shape[0]

        self.nums_actions = np.zeros((self.num_states, self.num_players), dtype=np.int32)
        for s in range(self.num_states):
            for p in range(self.num_players):
                self.nums_actions[s, p] = payoff_matrices[s].shape[1 + p]

        self.num_actions_max = self.nums_actions.max()
        self.num_actions_total = self.nums_actions.sum()

        # action_mask allows to convert between a jagged and a flat array containing a strategy profile (or similar)
        self.action_mask = np.zeros((self.num_states, self.num_players, self.num_actions_max), dtype=bool)
        for s in range(self.num_states):
            for p in range(self.num_players):
                self.action_mask[s, p, 0:self.nums_actions[s, p]] = 1

        # payoff_mask allows to normalize and de-normalize payoffs
        self.payoff_mask = np.zeros((self.num_states, self.num_players, *[self.num_actions_max] * self.num_players),
                                    dtype=bool)
        for s in range(self.num_states):
            for p in range(self.num_players):
                for A in np.ndindex(*self.nums_actions[s]):
                    self.payoff_mask[(s, p) + A] = 1

        # generate array representing payoffs [s,p,A]
        self.payoffs = np.zeros((self.num_states, self.num_players, *[self.num_actions_max] * self.num_players))
        for s in range(self.num_states):
            for p in range(self.num_players):
                for A in np.ndindex(*self.nums_actions[s]):
                    self.payoffs[(s, p) + A] = payoff_matrices[s][(p,) + A]

        # generate array representing discount factors [p]
        if isinstance(discount_factors, (list, tuple, np.ndarray)):
            self.discount_factors = np.array(discount_factors, dtype=np.float64)
        else:
            self.discount_factors = discount_factors * np.ones(self.num_players)

        # define scale for adjusting tracking parameters
        self.payoff_min = self.payoffs[self.payoff_mask].min()
        self.payoff_max = self.payoffs[self.payoff_mask].max()
        # TODO

        # bring transition_matrices to list of np.ndarray, one array for each state
        transition_matrices = [np.array(transition_matrices[s], dtype=np.float64) for s in range(self.num_states)]

        # build big transition matrix [s,A,s'] from list of small transition matrices [A,s'] for each s
        transition_matrix = np.zeros((self.num_states, *[self.num_actions_max] * self.num_players, self.num_states))
        for s0 in range(self.num_states):
            for A in np.ndindex(*self.nums_actions[s0]):
                for s1 in range(self.num_states):
                    transition_matrix[(s0,) + A + (s1,)] = transition_matrices[s0][A + (s1,)]

        # generate array representing transitions, including discounting: delta * phi [s,p,A,s']
        # (player index due to potentially player-specific discount factors)
        self.transitions = np.zeros((self.num_states, self.num_players, *[self.num_actions_max] * self.num_players,
                                     self.num_states))
        for p in range(self.num_players):
            self.transitions[:, p] = self.discount_factors[p] * transition_matrix

    @classmethod
    def random_game(cls, num_states, num_players, num_actions, delta=0.95, seed=None):
        """Creates an SGame of given size, with random payoff- and transition arrays.
        num_actions can be specified in the following ways:
        - integer: all agents have this same fixed number of actions
        - list/tuple of 2 integers: number of actions is randomized, the input determining [min, max]
        - array of dimension [num_states, num_actions]: number of actions for each agen
        Similarly for delta:
        - float: value used for all players
        - tuple/list of 2 floats: randomized per player with (delta_min, delta_max)
        - list or array of length num_players: values used for all players

        Passing a seed to the random number generator ensures that the game can be recreated at a
        later occasion or by other users.
        """
        rng = np.random.default_rng(seed=seed)

        # if num_actions passed as int -> fixed number for all agents:
        if isinstance(num_actions, (int, float)):
            num_actions = np.ones((num_states, num_players), dtype=int) * num_actions
        # if given as (min, max) -> randomize accordingly
        elif isinstance(num_actions, (list, tuple)) and np.array(num_actions).shape == (2,):
            num_actions = rng.integers(low=num_actions[0], high=num_actions[1],
                                       size=(num_states, num_players), endpoint=True)
        # else, assume it is an array that fully specifies the game size
        num_actions = np.array(num_actions, dtype=int)

        u = [rng.random((num_players, *num_actions[s, :])) for s in range(num_states)]

        phi = [rng.exponential(scale=1, size=(*num_actions[s, :], num_states)) for s in range(num_states)]
        for s in range(num_states):
            for index, value in np.ndenumerate(np.sum(phi[s], axis=-1)):
                phi[s][index] *= 1 / value

        if isinstance(delta, (int, float)):
            delta = np.ones(num_players) * delta
        elif isinstance(delta, (list, tuple)) and len(delta) == 2:
            delta = rng.uniform(delta[0], delta[1], size=num_players)

        return cls(u, phi, delta)

    @classmethod
    def one_shot_game(cls, payoff_matrix: ArrayLike):
        """Creates a one-shot (=single-state/simultaneous) game from a payoff array."""
        # phi: zeros with shape like u, but dropping first dimension (player)
        # and appending a len-1-dimension for to-state
        phi = np.zeros((*payoff_matrix.shape[1:], 1))
        return cls([payoff_matrix], [phi], 0)

    def detect_symmetries(self) -> None:
        """Detect symmetries between agents."""
        # TODO
        pass

    def random_strategy(self) -> np.ndarray:
        """Generate a random strategy profile."""

        strategy_profile = np.nan * np.empty((self.num_states, self.num_players, self.num_actions_max))
        for s in range(self.num_states):
            for p in range(self.num_players):
                sigma = np.random.exponential(scale=1, size=self.nums_actions[s, p])
                strategy_profile[s, p, :self.nums_actions[s, p]] = sigma / sigma.sum()

        return strategy_profile

    def centroid_strategy(self, weights: Optional[ArrayLike] = None) -> np.ndarray:
        """Generate the (weighted) centroid strategy profile."""

        if weights is None:
            weights = np.ones((self.num_states, self.num_players, self.num_actions_max))
        else:
            weights = np.array(weights)

        strategy_profile = np.nan * np.empty((self.num_states, self.num_players, self.num_actions_max))
        for s in range(self.num_states):
            for p in range(self.num_players):
                strategy_profile[s, p, :self.nums_actions[s, p]] = (weights[s, p, :self.nums_actions[s, p]]
                                                                    / np.sum(weights[s, p, :self.nums_actions[s, p]]))

        return strategy_profile

    def flatten_strategies(self, strategies: ArrayLike) -> np.ndarray:
        """Convert a jagged array of shape (num_states, num_players, num_actions_max), e.g. strategy profile,
        to a flat array, removing all NaNs.
        """
        return np.extract(self.action_mask, strategies)

    def unflatten_strategies(self, strategies_flat: ArrayLike, zeros: bool = False) -> np.ndarray:
        """Convert a flat array containing a strategy profile (or parameters of same shape) to an array
        with shape (num_states, num_players, num_actions_max), padded with NaNs (or zeros under the respective option.)
        """
        if zeros:
            strategies = np.zeros((self.num_states, self.num_players, self.num_actions_max))
        else:
            strategies = np.nan * np.empty((self.num_states, self.num_players, self.num_actions_max))
        np.place(strategies, self.action_mask, strategies_flat)
        return strategies

    def get_values(self, strategy_profile: ArrayLike) -> np.ndarray:
        """Calculate state-player values for a given strategy profile."""

        sigma = np.nan_to_num(strategy_profile)
        sigma_list = [sigma[:, p, :] for p in range(self.num_players)]

        # einsum eqs: u: 'spABC...,sA,sB,sC,...->sp' ; phi: 'spAB...t,sA,sB,sC,...->spt'
        einsum_eq_u = f'sp{ABC[0:self.num_players]},s{",s".join(ABC[p] for p in range(self.num_players))}->sp'
        einsum_eq_phi = f'sp{ABC[0:self.num_players]}t,s{",s".join(ABC[p] for p in range(self.num_players))}->spt'

        u = np.einsum(einsum_eq_u, self.payoffs, *sigma_list)
        phi = np.einsum(einsum_eq_phi, self.transitions, *sigma_list)

        values = np.empty((self.num_states, self.num_players))
        try:
            for p in range(self.num_players):
                A = np.eye(self.num_states) - phi[:, p, :]
                values[:, p] = np.linalg.solve(A, u[:, p])
        except np.linalg.LinAlgError:
            raise "Failed to solve for state-player values: Transition matrix not invertible."
        return values

    @staticmethod
    def flatten_values(values: ArrayLike) -> np.ndarray:
        """Flatten an array with shape (num_states, num_players), e.g. state-player values."""
        return np.array(values).reshape(-1)

    def unflatten_values(self, values_flat: ArrayLike) -> np.ndarray:
        """Convert a flat array to shape (num_states, num_players), e.g. state-player values."""
        return np.array(values_flat).reshape((self.num_states, self.num_players))

    def check_equilibrium(self, strategy_profile: ArrayLike) -> np.ndarray:
        """Calculate "epsilon-equilibriumness" (maximum total utility each agent could gain by a one-shot deviation)
        of a given strategy profile.
        """
        values = self.get_values(strategy_profile)
        sigma = np.nan_to_num(strategy_profile)

        # u_tilde: payoffs of normal form games that include continuation values.
        u_tilde = self.payoffs + np.einsum('sp...S,Sp->sp...', self.transitions, values)

        losses = np.empty((self.num_states, self.num_players))

        for p in range(self.num_players):
            others = [q for q in range(self.num_players) if q != p]
            einsum_eq = ('s' + ABC[0:self.num_players] + ',s' + ',s'.join(ABC[q] for q in others) + '->s' + ABC[p])
            action_values = np.einsum(einsum_eq, u_tilde[:, p, :], *[sigma[:, q, :] for q in others])

            losses[:, p] = action_values.max(axis=-1) - values[:, p]

        return losses

    def sigma_V_to_string(self, sigma, V=None) -> str:
        """Renders a strategy profile and associated values as human-readable string."""
        if V is None:
            V = self.get_values(sigma)
        string = ""
        for state in range(self.num_states):
            string += f'+++++++ state{state} +++++++\n'
            for player in range(self.num_players):
                V_si = V[state, player]
                sigma_si = sigma[state, player, :self.nums_actions[state, player]]
                string += f'player{player}: v={V_si:#5.2f}, ' \
                          f's={np.array2string(sigma_si, formatter={"float_kind": lambda x: "%.3f" % x})}\n'
        return string


class StrategyProfile:
    """Container for equilbria and other strategy profiles."""

    def __init__(self, nums_actions, sigma, V, t=None):
        self._nums_actions = nums_actions
        self.num_states = self._nums_actions.shape[0]
        self.num_players = self._nums_actions.shape[1]
        self.strategies = sigma
        self.values = V
        if t is not None:
            self.homotopy_parameter = t

    def to_string(self, decimals=3) -> str:
        """Renders the strategy profile and associated values as human-readable string."""
        string = ""
        for state in range(self.num_states):
            string += f'+++++++ state{state} +++++++\n'
            for player in range(self.num_players):
                V_si = self.values[state, player]
                sigma_si = self.strategies[state, player, :self._nums_actions[state, player]]
                string += f'player{player}: v={V_si:#5.2f}, ' \
                          f's={np.array2string(sigma_si, formatter={"float_kind": lambda x: f"%.{decimals}f" % x})}\n'
        return string

    def to_list(self, decimals: int = None) -> list:
        if decimals is None:
            sigma = self.strategies
        else:
            sigma = np.round(self.strategies, decimals)
        list_ = [[sigma[s, p, :self._nums_actions[s, p]].tolist() for p in range(self.num_players)]
                 for s in range(self.num_states)]
        return list_

    def __str__(self):
        return self.to_string()


class SGameHomotopy:
    """General homotopy class for stochastic games."""

    def __init__(self, game: SGame) -> None:
        self.game = game
        self.y0 = None
        self.tracking_parameters = {}
        self.solver = None
        self.equilibrium = None

    def solver_setup(self) -> None:
        """Any steps in preparation to start solver:
        - set priors, weights etc. if needed
        - set starting point y0
        - prepare symmetry helpers
            + (make sure priors and other parameters are in accordance with symmetries)
        - set up homCont to solve the game
        """
        pass

    def solve(self) -> None:
        """Start the solver and stores the equilibrium if it is successful."""
        if not self.solver:
<<<<<<< HEAD
            print('Please run .setup_solver() first to set up the solver.')
=======
            print('Please run .solver_setup() first to set up the solver.')
>>>>>>> d5f6bf93
            return
        solution = self.solver.start()
        if solution['success']:
            sigma, V, t = self.y_to_sigma_V_t(solution['y'])
            self.equilibrium = StrategyProfile(self.game.nums_actions, sigma, V, t)
            print('An equilibrium was found via homotopy continuation.')
        else:
            print('The solver failed to find an equilibrium. Please refer to the manual'
                  ' for suggestions how to proceed.')  # TODO: link manual perhaps?

    def find_y0(self) -> np.ndarray:
        """Calculate starting point y0."""
        pass

    def H(self, y: np.ndarray) -> np.ndarray:
        """Homotopy function evaluated at y."""
        pass

    def J(self, y: np.ndarray) -> np.ndarray:
        """Jacobian of homotopy function evaluated at y."""
        pass

    def H_reduced(self, y: np.ndarray) -> np.ndarray:
        """H evaluated at y, reduced by exploiting symmetries."""
        # TODO: to be implemented here
        pass

    def J_reduced(self, y: np.ndarray) -> np.ndarray:
        """J evaluated at y, reduced by exploiting symmetries."""
        # TODO: to be implemented here
        pass

    def sigma_V_t_to_y(self, sigma: np.ndarray, V: np.ndarray, t: Union[float, int]) -> np.ndarray:
        """Generate vector y from arrays representing strategies sigma, values V, and homotopy parameter t.
        """
        sigma_flat = self.game.flatten_strategies(sigma)
        V_flat = self.game.flatten_values(V)
        return np.concatenate([sigma_flat, V_flat, [t]])

    def y_to_sigma_V_t(self, y: np.ndarray, zeros: bool = False) -> tuple[np.ndarray, np.ndarray, float]:
        """Translate a vector y to arrays representing strategies sigma, values V and homotopy parameter t.
        """
        sigma = self.game.unflatten_strategies(y[0:self.game.num_actions_total], zeros=zeros)
        V = self.game.unflatten_values(y[self.game.num_actions_total:-1])
        t = y[-1]
        return sigma, V, t

    def plot_path(self, x_axis="s", s_range=None, step_range=None):
        """Plots the path the solver has followed. Requires that path storing was enabled before starting the solver.
        If an s_range, i.e. tuple (s_min, s_max), is passed, only steps for which s_min < s < s_max will be plotted.
        Likewise, passing a step_range, i.e. (first_step, last_step) also allows to plot a subset of steps only."""
        if not self.solver or not self.solver.path:
            print('No solver or no stored path.')
            return
        try:
            import matplotlib.pyplot as plt
            import matplotlib.lines
        except ModuleNotFoundError:
            print('Missing the the python package matplotlib. Please install to plot.')
            return

        path = self.solver.path
        if s_range is not None:
            rows = np.nonzero((s_range[0] <= path.s) & (path.s <= s_range[1]))[0]
        elif step_range is not None:
            rows = np.nonzero((step_range[0] <= path.step) & (path.step <= step_range[1]))[0]
        else:
            rows = np.arange(0, path.index)
        if len(rows) == 0:
            print("No data for the given range.")
            return

        if x_axis == "s":
            x_plot = path.s[rows]
            x_label = "path length s"
        elif x_axis == "t":
            x_plot = path.y[rows, -1]
            x_label = "homotopy parameter t"
        elif x_axis == "step":
            x_plot = path.step[rows]
            x_label = "step number"

        # get sigma from y
        num_rows = len(x_plot)
        sigma_plot = np.empty((num_rows, self.game.num_states, self.game.num_players, self.game.num_actions_max))
        for idx, row in np.ndenumerate(rows):
            sigma_plot[idx, :] = self.y_to_sigma_V_t(path.y[row])[0]
        figure, axis = plt.subplots(nrows=self.game.num_states, ncols=self.game.num_players,
                                    figsize=(self.game.num_players * 2.66, self.game.num_states * 2),
                                    squeeze=False)

        for state in range(self.game.num_states):
            for player in range(self.game.num_players):
                ax = axis[state, player]
                ax.plot(x_plot, sigma_plot[:, state, player, :])
                ax.set_ylim((-.05, 1.05))
                ax.label_outer()
                if player == 0:
                    ax.set_ylabel(f'state{state}', rotation=90, size='large')
                if state == 0:
                    ax.set_title(f'player{player}')
                if state == self.game.num_states - 1:
                    ax.set_xlabel(x_label)

        figure.tight_layout()

        # add some padding at bottom, and place action legend there:
        figure.subplots_adjust(bottom=0.4 / self.game.num_states)
        colors = plt.rcParams['axes.prop_cycle'].by_key()['color']
        legend_elements = [matplotlib.lines.Line2D([0], [0], color=colors[i], label=f'action{i}')
                           for i in range(self.game.num_actions_max)]
        figure.legend(handles=legend_elements, ncol=self.game.num_actions_max,
                      loc='lower center', bbox_to_anchor=(0.5, 0))

        figure.show()
        return figure


class LogStratHomotopy(SGameHomotopy):
    """Base class for homotopies using logarithmized strategies
    (where y contains beta := log(sigma), rather than sigma).
    """

    def sigma_V_t_to_y(self, sigma: np.ndarray, V: np.ndarray, t: Union[float, int]) -> np.ndarray:
        """Translate arrays representing strategies sigma, values V and homotopy parameter t to a vector y.
        (Version for homotopies operating on logarithmized strategies.)
        """
        beta_flat = np.log(self.game.flatten_strategies(sigma))
        V_flat = self.game.flatten_values(V)
        return np.concatenate([beta_flat, V_flat, [t]])

    def y_to_sigma_V_t(self, y: np.ndarray, zeros: bool = False) -> tuple[np.ndarray, np.ndarray, float]:
        """Translate a vector y to arrays representing strategies sigma, values V and homotopy parameter t.
        (Version for homotopies operating on logarithmized strategies.)
        """
        sigma = self.game.unflatten_strategies(np.exp(y[0:self.game.num_actions_total]), zeros=zeros)
        V = self.game.unflatten_values(y[self.game.num_actions_total:-1])
        t = y[-1]
        return sigma, V, t

    def sigma_distance(self, y_new, y_old):
        """Calculates the distance in strategies (sigma) between y_old and y_new,
        in the maximum norm, normalized by distance in homotopy parameter t. Used as convergence criterion."""
        sigma_difference = np.exp(y_new[:self.game.num_actions_total]) - np.exp(y_old[:self.game.num_actions_total])
        sigma_distance = np.max(np.abs(sigma_difference))
        return sigma_distance / np.abs(y_new[-1] - y_old[-1])<|MERGE_RESOLUTION|>--- conflicted
+++ resolved
@@ -323,11 +323,7 @@
     def solve(self) -> None:
         """Start the solver and stores the equilibrium if it is successful."""
         if not self.solver:
-<<<<<<< HEAD
-            print('Please run .setup_solver() first to set up the solver.')
-=======
             print('Please run .solver_setup() first to set up the solver.')
->>>>>>> d5f6bf93
             return
         solution = self.solver.start()
         if solution['success']:
