--- conflicted
+++ resolved
@@ -67,17 +67,10 @@
     games.column_dimensions["F"].width = 32
     games.column_dimensions["G"].width = 32
 
-<<<<<<< HEAD
     for S in [1, 2, 5, 10, 20, 50, 100, 200, 400]:
         for I in [2, 3, 4, 5]:
             for A in [2, 4, 8]:
                 games.append([S, I, A, 100])
-=======
-    for S in [1, 2, 5, 10, 20]:
-        for P in [1, 2, 3, 4, 5]:
-            for A in [2, 5, 10]:
-                games.append([S, P, A, 100])
->>>>>>> ac241a5a
 
     runs = wb.create_sheet("Runs")
     runs.append(
@@ -131,17 +124,13 @@
     spec = wb["Specification"]
     homotopy_string = spec['B1'].value
     if homotopy_string not in HOMOTOPIES:
-        print('~' * 75)
+        print('~'*75)
         if homotopy_string is not None:
             print(f'ERROR: Homotopy "{homotopy_string}" given in the excel file, does not exist.')
         else:
             print('ERROR: No homotopy specified in the excel file.')
         print(f'Currently available homotopies are: {", ".join([h for h in HOMOTOPIES])}')
-<<<<<<< HEAD
         print(f'Please adapt the file and run again.')
-=======
-        print('Please adapt the file and run again.')
->>>>>>> ac241a5a
         print('~' * 75)
         return
 
@@ -186,7 +175,7 @@
                 homotopy.solver.verbose = 0
                 homotopy.solver.set_parameters(**{**solver_parameters_all, **solver_parameters})
             except KeyboardInterrupt:
-                print('\n' + '+!+' * 25)
+                print('\n'+'+!+' * 25)
                 print(f'{datetime.now().strftime("%H:%M:%S")} > '
                       f'KEYBOARD INTERRUPT > PLEASE WAIT WHILE SAVING {filename}.')
                 save_file()
@@ -201,7 +190,7 @@
                 if (datetime.now() - time_saved).total_seconds() >= save_interval_seconds:
                     save_file()
             except KeyboardInterrupt:
-                print('\n' + '+!+' * 25)
+                print('\n'+'+!+' * 25)
                 print(f'{datetime.now().strftime("%H:%M:%S")} > '
                       f'KEYBOARD INTERRUPT > PLEASE WAIT WHILE SAVING {filename}.')
                 save_file()
@@ -339,8 +328,5 @@
         # this is to ensure shutdown goes through even if something unexpected happens.
         if args.SD:
             import subprocess
-<<<<<<< HEAD
-
-=======
->>>>>>> ac241a5a
+
             subprocess.run(["shutdown", "-s"])