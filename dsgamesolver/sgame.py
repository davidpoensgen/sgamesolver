--- conflicted
+++ resolved
@@ -74,29 +74,7 @@
         if isinstance(discount_factors, (list, tuple, np.ndarray)):
             self.discount_factors = np.array(discount_factors, dtype=np.float64)
         else:
-<<<<<<< HEAD
-<<<<<<< HEAD
             self.discount_factors = discount_factors * np.ones(self.num_players)
-
-        # prepare array representing delta * phi (transition probabilities, incorporates individual discount factors)
-        # generate transitionArray including discounting
-        # transitionArray: [s,p,A,s']
-        # (player index due to potentially different discount factors)
-        # TODO: why not use discount factors*phi instead? (guess that'd need a lot of fixing)
-
-        if transition_matrices is None:
-            # If no transitions are specified, game will default to separated repeated
-            # games: phi(s,s') = 1 if s==s' and 0 else, for all action profiles.
-            transition_matrices = []
-            for s in range(self.num_states):
-                mat = np.zeros((*self.nums_actions[s], self.num_states))
-                mat[..., s] = 1
-                transition_matrices.append(mat)
-=======
-            self.discount_factors = discount_factors * np.ones(self.num_players, dtype=np.float64)
-=======
-            self.discount_factors = discount_factors * np.ones(self.num_players)
->>>>>>> d948721b
 
         # define scale for adjusting tracking parameters
         self.payoff_min = self.payoffs[self.payoff_mask].min()
@@ -105,14 +83,8 @@
 
         # bring transition_matrices to list of np.ndarray, one array for each state
         if transition_matrices is not None:
-<<<<<<< HEAD
-            self.transition_matrices = [np.array(transition_matrices[s], dtype=np.float64)
-                                        for s in range(self.num_states)]
->>>>>>> 3496dc6121aaf076441f91bef45893ce7eb4424a
-=======
             transition_matrices = [np.array(transition_matrices[s], dtype=np.float64)
                                    for s in range(self.num_states)]
->>>>>>> d948721b
         else:
             # If no transitions are specified, specification will default to separated repeated games:
             # phi(s,s') = 1 if s==s' and 0 else, for all action profiles.
@@ -136,39 +108,10 @@
         for p in range(self.num_players):
             self.transitions[:, p] = self.discount_factors[p] * transition_matrix
 
-<<<<<<< HEAD
-        sigma = copy_without_nan(strategy_profile)
-        sigma_list = [sigma[:, p, :] for p in range(self.num_players)]
-
-        if normalized:
-            u = copy_without_nan(self.u_norm)
-        else:
-            u = copy_without_nan(self.u)
-
-        ABC = 'ABCDEFGHIJKLMNOPQRSTUVWXYZ'
-        einsum_eq_u = ('sp' + ABC[0:self.num_players] + ',s' +
-                       ',s'.join([ABC[p] for p in range(self.num_players)]) + '->sp')
-        einsum_eq_phi = ('sp' + ABC[0:self.num_players] + 't,s' +
-                         ',s'.join([ABC[p] for p in range(self.num_players)]) + '->spt')
-
-        u = np.einsum(einsum_eq_u, u, *sigma_list)
-        phi = np.einsum(einsum_eq_phi, self.transitionArray, *sigma_list)
-
-        values = np.empty((self.num_states, self.num_players))
-        try:
-            for p in range(self.num_players):
-                A = np.eye(self.num_states) - phi[:, p, :]
-                values[:, p] = np.linalg.solve(A, u[:, p])
-        except np.linalg.LinAlgError:
-            print('Failed to solve for state-player values: Transition matrix not invertible.')
-            raise
-        return values
-=======
     def detect_symmetries(self) -> None:
         """Detect symmetries between agents."""
         # TODO
         pass
->>>>>>> 3496dc6121aaf076441f91bef45893ce7eb4424a
 
     def random_strategy(self) -> np.ndarray:
         """Generate a random strategy profile."""
@@ -254,11 +197,7 @@
 
         for p in range(self.num_players):
             others = [q for q in range(self.num_players) if q != p]
-<<<<<<< HEAD
-            einsum_eq = ('s' + ABC[0:self.num_players] + ',s' + ',s'.join([ABC[q] for q in others]) + '->s' + ABC[p])
-=======
             einsum_eq = ('s' + ABC[0:self.num_players] + ',s' + ',s'.join(ABC[q] for q in others) + '->s' + ABC[p])
->>>>>>> 3496dc6121aaf076441f91bef45893ce7eb4424a
             action_values = np.einsum(einsum_eq, u_tilde[:, p, :], *[sigma[:, q, :] for q in others])
 
             losses[:, p] = action_values.max(axis=-1) - values[:, p]
