"""(Markov logit) quantal response equilibrium (QRE) homotopy."""

# TODO: play with einsum_path
# TODO: adjust tracking parameters

# Cython compilation complains about depreciated Numpy API.
# Could be suppressed in general setup.py with 'define_macros': [('NPY_NO_DEPRECATED_API', 'NPY_1_7_API_VERSION')].
# Seemingly cannot be suppressed with pxyimport.
# TODO: Stick to pxyimport?

import numpy as np

from dsgamesolver.sgame import SGame, SGameHomotopy
from dsgamesolver.homcont import HomCont

ABC = 'ABCDEFGHIJKLMNOPQRSTUVWXYZ'


# %% parent class for QRE homotopy


class QRE(SGameHomotopy):
    """QRE homotopy: base class"""

    def __init__(self, game: SGame) -> None:
        super().__init__(game)

        # TODO: adjust parameters with scale of payoff matrix:

        self.tracking_parameters['normal'] = {
            'x_tol': 1e-7,
            't_tol': 1e-7,
            'H_tol': 1e-7,
            'ds0': 0.01,
            'ds_infl': 1.2,
            'ds_defl': 0.5,
            'ds_min': 1e-9,
            'ds_max': 1000,
            'corr_steps_max': 20,
            'corr_dist_max': 0.3,
            'corr_ratio_max': 0.3,
            'detJ_change_max': 0.7,  # TODO: change format. was: 1.3
            'bifurc_angle_min': 175,
        }

        self.tracking_parameters['robust'] = {
            'x_tol': 1e-7,
            't_tol': 1e-7,
            'H_tol': 1e-8,
            'ds0': 0.01,
            'ds_infl': 1.1,
            'ds_defl': 0.5,
            'ds_min': 1e-9,
            'ds_max': 1000,
            'corr_steps_max': 30,
            'corr_dist_max': 0.1,
            'corr_ratio_max': 0.1,
            'detJ_change_max': 0.7,  # TODO: change format. was: 1.1
            'bifurc_angle_min': 175,
        }

    def initialize(self, target_lambda: float = np.inf) -> None:
        self.y0 = self.find_y0()
        self.solver = HomCont(self.H, self.y0, self.J, t_target=target_lambda,
                              parameters=self.tracking_parameters['normal'],
                              x_transformer=self.x_transformer, store_path=True)

    def find_y0(self) -> np.ndarray:
        sigma = self.game.centroid_strategy()
        V = self.game.get_values(sigma)
        t = 0.0
        return self.sigma_V_t_to_y(sigma, V, t)

    def x_transformer(self, y: np.ndarray) -> np.ndarray:
        """Reverts logarithmization of strategies in vector y:
        Transformed values are needed to check whether sigmas have converged.
        """
        out = y.copy()
        out[0:self.game.num_actions_total] = np.exp(out[0:self.game.num_actions_total])
        return out


# %% Numpy implementation of QRE


class QRE_np(QRE):
    """QRE homotopy: Numpy implementation"""

    def __init__(self, game: SGame) -> None:
        """prepares the following:
            - H_mask, J_mask
            - T_H, T_J
            - einsum_eqs
        """
        super().__init__(game)

        num_s, num_p, nums_a = self.game.num_states, self.game.num_players, self.game.nums_actions
        num_a_max = self.game.num_actions_max

        # indices to mask H and J according to nums_a
        H_mask = []
        flat_index = 0
        for s in range(num_s):
            for p in range(num_p):
                for _ in range(nums_a[s, p]):
                    H_mask.append(flat_index)
                    flat_index += 1
                flat_index += num_a_max - nums_a[s, p]
        for s in range(num_s):
            for p in range(num_p):
                H_mask.append(flat_index)
                flat_index += 1
        H_mask = np.array(H_mask, dtype=np.int64)

        J_mask = tuple(
            np.meshgrid(
                H_mask,
                np.append(H_mask, [num_s * num_p * num_a_max + num_s * num_p]),
                indexing="ij",
                sparse=True,
            )
        )

        self.H_mask = H_mask
        self.J_mask = J_mask

        # tensors to assemble H_qre
        T_H_qre_0 = np.zeros(shape=(num_s, num_p, num_a_max))
        for s in range(num_s):
            for p in range(num_p):
                T_H_qre_0[s, p, 0] = 1

        T_H_qre_1 = np.zeros(shape=(num_s, num_p, num_a_max, num_s, num_p, num_a_max))
        for s in range(num_s):
            for p in range(num_p):
                T_H_qre_1[s, p, 0, s, p, :] = -1

        T_H_qre_2 = np.zeros(shape=(num_s, num_p, num_a_max, num_s, num_p, num_a_max))
        for s in range(num_s):
            for p in range(num_p):
                for a in range(1, nums_a[s, p]):
                    T_H_qre_2[s, p, a, s, p, a] = -1
                    T_H_qre_2[s, p, a, s, p, 0] = 1

        T_H_qre_3 = np.zeros(shape=(num_s, num_p, num_s, num_p))
        for s in range(num_s):
            for p in range(num_p):
                T_H_qre_3[s, p, s, p] = -1

        self.T_H = {0: T_H_qre_0, 1: T_H_qre_1, 2: T_H_qre_2, 3: T_H_qre_3}

        # tensors to assemble J_qre
        T_J_qre_temp = np.zeros(shape=(num_s, num_p, num_a_max, num_s, num_p, num_a_max))
        for s in range(num_s):
            for p in range(num_p):
                for a in range(nums_a[s, p]):
                    T_J_qre_temp[s, p, a, s, p, a] = 1

        T_J_qre_0 = np.einsum('spatqb,tqbSPA->spaSPA', T_H_qre_2, T_J_qre_temp)

        T_J_qre_1 = np.einsum('spatqb,tqbSPA->spaSPA', T_H_qre_1, T_J_qre_temp)

        T_J_qre_temp = np.zeros(shape=(num_s, num_p, num_s, num_p))
        for s in range(num_s):
            for p in range(num_p):
                T_J_qre_temp[s, p, s, p] = 1

        T_J_qre_3 = np.einsum('sp...t,tpSP->sp...SP', self.game.transitions, T_J_qre_temp)

        T_J_qre_5 = np.einsum('sptq,tqSP->spSP', T_H_qre_3, T_J_qre_temp)

        T_J_qre_2 = np.zeros(shape=(num_s, num_p, *[num_a_max] * (num_p - 1), num_s, num_p, num_a_max))
        for s in range(num_s):
            for p in range(num_p):
                a_profiles_without_p = list(np.ndindex(tuple(nums_a[s, :p]) + tuple(nums_a[s, (p + 1):])))
                for A in a_profiles_without_p:
                    for p_ in range(num_p):
                        if p_ != p:
                            a_ = A[p_] if p_ < p else A[p_ - 1]
                            T_J_qre_2[(s, p) + A + (s, p_, a_)] = 1

        T_J_qre_4 = np.zeros(shape=(num_s, num_p, *[num_a_max] * num_p, num_s, num_p, num_a_max))
        for s in range(num_s):
            for p in range(num_p):
                a_profiles = list(np.ndindex(tuple(nums_a[s, :])))
                for A in a_profiles:
                    for p_ in range(num_p):
                        T_J_qre_4[(s, p) + A + (s, p_, A[p_])] = 1

        self.T_J = {
            0: T_J_qre_0,
            1: T_J_qre_1,
            2: T_J_qre_2,
            3: T_J_qre_3,
            4: T_J_qre_4,
            5: T_J_qre_5,
        }

        # equations to be used by einsum
        self.einsum_eqs = {
            'sigma_prod': 's' + ',s'.join(ABC[0:num_p]) + '->s' + ABC[0:num_p],
            'sigma_prod_with_p': ['s' + ',s'.join(ABC[0:num_p]) + '->s' + ABC[0:num_p] for p in range(num_p)],
            'Eu_tilde_a_H': ['s' + ABC[0:num_p] + ',s' + ',s'.join(ABC[p_] for p_ in range(num_p) if p_ != p)
                             + '->s' + ABC[p] for p in range(num_p)],
            'Eu_tilde_a_J': ['s' + ABC[0:num_p] + ',s' + ABC[0:num_p] + '->s' + ABC[p] for p in range(num_p)],
            'dEu_tilde_a_dbeta': ['s' + ABC[0:num_p] + ',s' + ''.join(ABC[p_] for p_ in range(num_p) if p_ != p)
                                  + 'tqb->s' + ABC[p] + 'tqb' for p in range(num_p)],
            'dEu_tilde_a_dV': ['s' + ABC[0:num_p] + 'tp,s' + ABC[0:num_p] + '->s' + ABC[p] + 'tp'
                               for p in range(num_p)],
            'dEu_tilde_dbeta': 'sp' + ABC[0:num_p] + ',sp' + ABC[0:num_p] + 'tqb->sptqb',
        }

        # TODO: einsum_path
        # sigma = self.game.centroid_strategy()
        # V = self.game.get_values(sigma)
        # ...

    def H(self, y: np.ndarray) -> np.ndarray:
        """Homotopy function."""

        num_s, num_p = self.game.num_states, self.game.num_players
        num_a_max, num_a_tot = self.game.num_actions_max, self.game.num_actions_total

        # extract log-strategies beta, state values V and homotopy parameter gamma from y
        beta = self.game.unflatten_strategies(y[:num_a_tot], zeros=True)
        sigma, V, gamma = self.y_to_sigma_V_t(y, zeros=True)

        # generate building blocks of H

        sigma_p_list = [sigma[:, p, :] for p in range(num_p)]
        # TODO: delete normalization
        # u_tilde = self.game.payoffs_normalized + np.einsum("sp...S,Sp->sp...", self.game.transitions, V)
        u_tilde = self.game.payoffs + np.einsum("sp...S,Sp->sp...", self.game.transitions, V)

        if num_p > 1:
            Eu_tilde_a = np.empty((num_s, num_p, num_a_max))
            for p in range(num_p):
                Eu_tilde_a[:, p] = np.einsum(self.einsum_eqs['Eu_tilde_a_H'][p], u_tilde[:, p],
                                             *(sigma_p_list[:p] + sigma_p_list[(p + 1):]))
        else:
            Eu_tilde_a = u_tilde

        Eu_tilde = np.einsum('spa,spa->sp', sigma, Eu_tilde_a)

        # assemble H # TODO: Time this
        # H_strat = (self.T_H[0] + np.einsum('spaSPA,SPA->spa', self.T_H[1], sigma)
        #            + np.einsum('spaSPA,SPA->spa', self.T_H[2], beta)
        #            + gamma * np.einsum('spaSPA,SPA->spa', -self.T_H[2], Eu_tilde_a))
        # H_val = np.einsum('spSP,SP->sp', self.T_H[3], V) + np.einsum('spSP,SP->sp', -self.T_H[3], Eu_tilde)

        H_strat = (self.T_H[0] + np.einsum('spaSPA,SPA->spa', self.T_H[1], sigma)
                   + np.einsum('spaSPA,SPA->spa', self.T_H[2], beta - gamma * Eu_tilde_a))
        H_val = np.einsum('spSP,SP->sp', self.T_H[3], V - Eu_tilde)

        return np.append(H_strat.ravel(), H_val.ravel())[self.H_mask]

    def J(self, y: np.ndarray, old: bool = True) -> np.ndarray:
        """Jacobian matrix of homotopy function."""

        num_s, num_p, num_a_max = self.game.num_states, self.game.num_players, self.game.num_actions_max

        # extract log-strategies beta, state values V and homotopy parameter gamma from y
        sigma, V, gamma = self.y_to_sigma_V_t(y, zeros=True)

        # generate building blocks of J
        sigma_p_list = [sigma[:, p, :] for p in range(num_p)]
        # TODO: delete normalization
        # u_tilde = self.game.payoffs_normalized + np.einsum("sp...S,Sp->sp...", self.game.transitions, V)
        u_tilde = self.game.payoffs + np.einsum('sp...S,Sp->sp...', self.game.transitions, V)

        sigma_prod = np.einsum(self.einsum_eqs['sigma_prod'], *sigma_p_list)

        sigma_prod_with_p = np.empty((num_s, num_p, *[num_a_max] * num_p))
        for p in range(num_p):
            sigma_p_list_with_p = sigma_p_list[:p] + [np.ones_like(sigma[:, p, :])] \
                                  + sigma_p_list[(p + 1):]
            sigma_prod_with_p[:, p] = np.einsum(self.einsum_eqs['sigma_prod_with_p'][p], *sigma_p_list_with_p)

        if num_p > 1:
            Eu_tilde_a = np.empty((num_s, num_p, num_a_max))
            dEu_tilde_a_dbeta = np.empty((num_s, num_p, num_a_max, num_s, num_p, num_a_max))
            dEu_tilde_a_dV = np.empty((num_s, num_p, num_a_max, num_s, num_p))
            for p in range(num_p):
                Eu_tilde_a[:, p] = np.einsum(self.einsum_eqs['Eu_tilde_a_J'][p],
                                             u_tilde[:, p], sigma_prod_with_p[:, p])
                dEu_tilde_a_dV[:, p] = np.einsum(self.einsum_eqs['dEu_tilde_a_dV'][p],
                                                 self.T_J[3][:, p], sigma_prod_with_p[:, p])
                T_temp = np.einsum('s...,s...->s...', u_tilde[:, p], sigma_prod_with_p[:, p])
                dEu_tilde_a_dbeta[:, p] = np.einsum(self.einsum_eqs['dEu_tilde_a_dbeta'][p],
                                                    T_temp, self.T_J[2][:, p])

        else:
            Eu_tilde_a = u_tilde
            dEu_tilde_a_dbeta = np.zeros(shape=(num_s, num_p, num_a_max, num_s, num_p, num_a_max))
            dEu_tilde_a_dV = self.T_J[3]

        T_temp = np.einsum("sp...,s...->sp...", u_tilde, sigma_prod)
        dEu_tilde_dbeta = np.einsum(self.einsum_eqs['dEu_tilde_dbeta'], T_temp, self.T_J[4])

        dEu_tilde_dV = np.einsum('spa,spaSP->spSP', sigma, dEu_tilde_a_dV)

        # TODO: tried "new" below - seems to bring no improvement.
        if old:
            # assemble J
            dH_strat_dbeta = self.T_J[0] + np.einsum('spaSPA,SPA->spaSPA', self.T_J[1], sigma) \
                             + gamma * np.einsum('spatqb,tqbSPA->spaSPA', -self.T_H[2], dEu_tilde_a_dbeta)
            dH_strat_dV = gamma * np.einsum('spatqb,tqbSP->spaSP', -self.T_H[2], dEu_tilde_a_dV)
            dH_strat_dlambda = np.einsum('spatqb,tqb->spa', -self.T_H[2], Eu_tilde_a)
            dH_val_dbeta = np.einsum('sptq,tqSPA->spSPA', -self.T_H[3], dEu_tilde_dbeta)
            dH_val_dV = self.T_J[5] + np.einsum('sptq,tqSP->spSP', -self.T_H[3], dEu_tilde_dV)
            dH_val_dlambda = np.zeros((num_s, num_p))

            spa = num_s * num_p * num_a_max
            sp = num_s * num_p

            return np.concatenate([
                np.concatenate([
                    dH_strat_dbeta.reshape((spa, spa)),
                    dH_strat_dV.reshape((spa, sp)),
                    dH_strat_dlambda.reshape((spa, 1))
                ], axis=1),
                np.concatenate([
                    dH_val_dbeta.reshape((sp, spa)),
                    dH_val_dV.reshape((sp, sp)),
                    dH_val_dlambda.reshape((sp, 1))
                ], axis=1)
            ], axis=0)[self.J_mask]

        if not old:
            # assemble J
            spa = num_s * num_p * num_a_max
            sp = num_s * num_p
            J = np.empty((spa + sp, spa + sp + 1))

            # dH_strat_dbeta
            J[0:spa, 0:spa] = (self.T_J[0] + np.einsum('spaSPA,SPA->spaSPA', self.T_J[1], sigma) + gamma *
                               np.einsum('spatqb,tqbSPA->spaSPA', -self.T_H[2], dEu_tilde_a_dbeta)).reshape((spa, spa))
            # dH_strat_dV
            J[0:spa, spa:spa + sp] = gamma * np.einsum('spatqb,tqbSP->spaSP',
                                                       -self.T_H[2], dEu_tilde_a_dV).reshape((spa, sp))
            # dH_strat_dlambda
            J[0:spa, spa + sp] = np.einsum('spatqb,tqb->spa', -self.T_H[2], Eu_tilde_a).reshape((spa))
            # dH_val_dbeta
            J[spa:spa + sp, 0:spa] = np.einsum('sptq,tqSPA->spSPA', -self.T_H[3], dEu_tilde_dbeta).reshape((sp, spa))
            # dH_val_dV
            J[spa:spa + sp, spa:spa + sp] = (self.T_J[5] + np.einsum('sptq,tqSP->spSP', -self.T_H[3],
                                                                     dEu_tilde_dV)).reshape((sp, sp))
            # dH_val_dlambda
            J[spa:spa + sp, spa + sp] = 0

        return J[self.J_mask]


# %% Cython implementation of QRE


class QRE_ct(QRE):
    """QRE homotopy: Cython implementation"""

<<<<<<< HEAD
=======
    try:
        import pyximport
        pyximport.install(build_dir='./dsgamesolver/__build__/', build_in_temp=False, language_level=3,
                          setup_args={'include_dirs': [np.get_include()]})
        import dsgamesolver.qre_ct as qre_ct
    except ImportError:
        pass
        # raise ImportError("Cython implementation of QRE homotopy could not be imported. "
        #                   "Make sure your system has the relevant C compilers installed. "
        #                   "For Windows, check https://wiki.python.org/moin/WindowsCompilers "
        #                   "to find the right Microsoft Visual C++ compiler for your Python version. "
        #                   "Standalone compilers are sufficient, there is no need to install Visual Studio. "
        #                   "For Linux, make sure the Python package gxx_linux-64 is installed in your environment.")

>>>>>>> 8555d6d1
    def __init__(self, game: SGame):
        super().__init__(game)

        try:
            import pyximport
            pyximport.install(build_dir='./dsgamesolver/__build__/', build_in_temp=False, language_level=3,
                              setup_args={'include_dirs': [np.get_include()]})
            import dsgamesolver.qre_ct as qre_ct

        except ImportError:
            print("Cython implementation of QRE homotopy could not be imported. ",
                  "Make sure your system has the relevant C compilers installed. ",
                  "For Windows, check https://wiki.python.org/moin/WindowsCompilers ",
                  "to find the right Microsoft Visual C++ compiler for your Python version. ",
                  "Standalone compilers are sufficient, there is no need to install Visual Studio. ",
                  "For Linux, make sure the Python package gxx_linux-64 is installed in your environment.")
            raise

        self.qre_ct = qre_ct

    def H(self, y: np.ndarray) -> np.ndarray:
        return self.qre_ct.H(y, self.game.payoffs, self.game.transitions, self.game.num_states, self.game.num_players,
                             self.game.nums_actions, self.game.num_actions_max, self.game.num_actions_total)

    def J(self, y: np.ndarray) -> np.ndarray:
        return self.qre_ct.J(y, self.game.payoffs, self.game.transitions, self.game.num_states, self.game.num_players,
                             self.game.nums_actions, self.game.num_actions_max, self.game.num_actions_total)


# %% experimental: Numpy implementation of QRE with Numba boost
# some trouble with custom classes...


# from numba.experimental import jitclass


# @jitclass
# class QRE_np_numba(QRE_np):
#     """QRE homotopy: Numpy implementation with Numba boost."""

#     # def __init__(self, game: SGame) -> None:
#     #     super().__init__(game)

#     def H(self, y: np.ndarray) -> np.ndarray:
#         return super().H(y)

#     def J(self, y: np.ndarray, old: bool = True) -> np.ndarray:
#         return super().J(y, old)


# %% testing


if __name__ == '__main__':

    from tests.random_game import create_random_game
    game = SGame(*create_random_game())

    # numpy
    qre_np = QRE_np(game)
    y0 = qre_np.find_y0()
    """
    %timeit qre_np.H(y0)
    %timeit qre_np.J(y0)
    """

    # cython
    qre_ct = QRE_ct(game)
    print(qre_ct.H(qre_ct.find_y0()))
    """
    %timeit qre_ct.H(y0)
    %timeit qre_ct.J(y0)
    """<|MERGE_RESOLUTION|>--- conflicted
+++ resolved
@@ -357,23 +357,6 @@
 class QRE_ct(QRE):
     """QRE homotopy: Cython implementation"""
 
-<<<<<<< HEAD
-=======
-    try:
-        import pyximport
-        pyximport.install(build_dir='./dsgamesolver/__build__/', build_in_temp=False, language_level=3,
-                          setup_args={'include_dirs': [np.get_include()]})
-        import dsgamesolver.qre_ct as qre_ct
-    except ImportError:
-        pass
-        # raise ImportError("Cython implementation of QRE homotopy could not be imported. "
-        #                   "Make sure your system has the relevant C compilers installed. "
-        #                   "For Windows, check https://wiki.python.org/moin/WindowsCompilers "
-        #                   "to find the right Microsoft Visual C++ compiler for your Python version. "
-        #                   "Standalone compilers are sufficient, there is no need to install Visual Studio. "
-        #                   "For Linux, make sure the Python package gxx_linux-64 is installed in your environment.")
-
->>>>>>> 8555d6d1
     def __init__(self, game: SGame):
         super().__init__(game)
 
@@ -384,13 +367,12 @@
             import dsgamesolver.qre_ct as qre_ct
 
         except ImportError:
-            print("Cython implementation of QRE homotopy could not be imported. ",
-                  "Make sure your system has the relevant C compilers installed. ",
-                  "For Windows, check https://wiki.python.org/moin/WindowsCompilers ",
-                  "to find the right Microsoft Visual C++ compiler for your Python version. ",
-                  "Standalone compilers are sufficient, there is no need to install Visual Studio. ",
-                  "For Linux, make sure the Python package gxx_linux-64 is installed in your environment.")
-            raise
+            raise ImportError("Cython implementation of QRE homotopy could not be imported. ",
+                              "Make sure your system has the relevant C compilers installed. ",
+                              "For Windows, check https://wiki.python.org/moin/WindowsCompilers ",
+                              "to find the right Microsoft Visual C++ compiler for your Python version. ",
+                              "Standalone compilers are sufficient, there is no need to install Visual Studio. ",
+                              "For Linux, make sure the Python package gxx_linux-64 is installed in your environment.")
 
         self.qre_ct = qre_ct
 
