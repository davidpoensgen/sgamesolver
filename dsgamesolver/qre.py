"""(Markov logit) quantal response equilibrium (QRE) homotopy."""

# TODO: play with einsum_path
# seems to slow things down considerably, which is strange (there is an open github issue on it)
# can be tested with option dev=True in H and J
# remove dev option once development is finished

# TODO: adjust tracking parameters with "scale" of game

# TODO: think about Cython import
# Cython compilation complains about depreciated Numpy API.
# Could be suppressed in general setup.py with 'define_macros': [('NPY_NO_DEPRECATED_API', 'NPY_1_7_API_VERSION')].
# Seemingly cannot be suppressed with pxyimport.
# Stick to pxyimport?
# Pre-compile anyway?

# TODO: play with numba boost on numpy implementation


import numpy as np

from dsgamesolver.sgame import SGame, SGameHomotopy
from dsgamesolver.homcont import HomCont

ABC = 'ABCDEFGHIJKLMNOPQRSTUVWXYZ'


# %% parent class for QRE homotopy


class QRE(SGameHomotopy):
    """QRE homotopy: base class"""

    def __init__(self, game: SGame) -> None:
        super().__init__(game)

        # TODO: adjust parameters with scale of payoff matrix:

        self.tracking_parameters['normal'] = {
            'x_tol': 1e-7,
            't_tol': 1e-7,
            'H_tol': 1e-7,
            'ds0': 0.01,
            'ds_infl': 1.2,
            'ds_defl': 0.5,
            'ds_min': 1e-9,
            'ds_max': 1000,
            'corr_steps_max': 20,
            'corr_dist_max': 0.3,
            'corr_ratio_max': 0.3,
            'detJ_change_max': 1.3,
            'bifurc_angle_min': 175,
        }

        self.tracking_parameters['robust'] = {
            'x_tol': 1e-7,
            't_tol': 1e-7,
            'H_tol': 1e-8,
            'ds0': 0.01,
            'ds_infl': 1.1,
            'ds_defl': 0.5,
            'ds_min': 1e-9,
            'ds_max': 1000,
            'corr_steps_max': 30,
            'corr_dist_max': 0.1,
            'corr_ratio_max': 0.1,
            'detJ_change_max': 1.1,
            'bifurc_angle_min': 175,
        }

    def initialize(self, target_lambda: float = np.inf) -> None:
        self.y0 = self.find_y0()
        self.solver = HomCont(self.H, self.y0, self.J, t_target=target_lambda,
                              parameters=self.tracking_parameters['normal'],
                              x_transformer=self.x_transformer, store_path=True)

    def find_y0(self) -> np.ndarray:
        sigma = self.game.centroid_strategy()
        V = self.game.get_values(sigma)
        return self.sigma_V_t_to_y(sigma, V, 0.0)


# %% Numpy implementation of QRE


class QRE_np(QRE):
    """QRE homotopy: Numpy implementation"""

    def __init__(self, game: SGame) -> None:  # sourcery no-metrics
        """Prepares the following:
            - H_mask, J_mask
            - T_H, T_J
            - einsum_eqs
        """
        super().__init__(game)

        num_s, num_p, nums_a = self.game.num_states, self.game.num_players, self.game.nums_actions
        num_a_max = self.game.num_actions_max

        # indices to mask H and J according to nums_a
        H_mask = []
        flat_index = 0
        for s in range(num_s):
            for p in range(num_p):
                for _ in range(nums_a[s, p]):
                    H_mask.append(flat_index)
                    flat_index += 1
                flat_index += num_a_max - nums_a[s, p]
        for s in range(num_s):
            for p in range(num_p):
                H_mask.append(flat_index)
                flat_index += 1
        self.H_mask = np.array(H_mask, dtype=np.int64)

        self.J_mask = tuple(
            np.meshgrid(
                H_mask,
                np.append(H_mask, [num_s * num_p * num_a_max + num_s * num_p]),
                indexing="ij",
                sparse=True,
            )
        )

        # tensors to assemble H
        T_H_0 = np.zeros((num_s, num_p, num_a_max))
        for s in range(num_s):
            for p in range(num_p):
                T_H_0[s, p, 0] = 1

        T_H_1 = np.zeros((num_s, num_p, num_a_max, num_s, num_p, num_a_max))
        for s in range(num_s):
            for p in range(num_p):
                T_H_1[s, p, 0, s, p, :] = -1

        T_H_2 = np.zeros((num_s, num_p, num_a_max, num_s, num_p, num_a_max))
        for s in range(num_s):
            for p in range(num_p):
                for a in range(1, nums_a[s, p]):
                    T_H_2[s, p, a, s, p, a] = -1
                    T_H_2[s, p, a, s, p, 0] = 1

        T_H_3 = np.zeros((num_s, num_p, num_s, num_p))
        for s in range(num_s):
            for p in range(num_p):
                T_H_3[s, p, s, p] = -1

        self.T_H = {0: T_H_0, 1: T_H_1, 2: T_H_2, 3: T_H_3}

        # tensors to assemble J
        T_J_qre_temp = np.zeros((num_s, num_p, num_a_max, num_s, num_p, num_a_max))
        for s in range(num_s):
            for p in range(num_p):
                for a in range(nums_a[s, p]):
                    T_J_qre_temp[s, p, a, s, p, a] = 1

        T_J_0 = np.einsum('spatqb,tqbSPA->spaSPA', T_H_2, T_J_qre_temp)

        T_J_1 = np.einsum('spatqb,tqbSPA->spaSPA', T_H_1, T_J_qre_temp)

        T_J_qre_temp = np.zeros((num_s, num_p, num_s, num_p))
        for s in range(num_s):
            for p in range(num_p):
                T_J_qre_temp[s, p, s, p] = 1

        T_J_3 = np.einsum('sp...t,tpSP->sp...SP', self.game.transitions, T_J_qre_temp)

        T_J_5 = np.einsum('sptq,tqSP->spSP', T_H_3, T_J_qre_temp)

        T_J_2 = np.zeros((num_s, num_p, *[num_a_max] * (num_p - 1), num_s, num_p, num_a_max))
        for s in range(num_s):
            for p in range(num_p):
                a_profiles_without_p = list(np.ndindex(tuple(nums_a[s, :p]) + tuple(nums_a[s, (p + 1):])))
                for A in a_profiles_without_p:
                    for p_ in range(num_p):
                        if p_ != p:
                            a_ = A[p_] if p_ < p else A[p_ - 1]
                            T_J_2[(s, p) + A + (s, p_, a_)] = 1

        T_J_4 = np.zeros((num_s, num_p, *[num_a_max] * num_p, num_s, num_p, num_a_max))
        for s in range(num_s):
            for p in range(num_p):
                a_profiles = list(np.ndindex(tuple(nums_a[s, :])))
                for A in a_profiles:
                    for p_ in range(num_p):
                        T_J_4[(s, p) + A + (s, p_, A[p_])] = 1

        self.T_J = {0: T_J_0,
                    1: T_J_1,
                    2: T_J_2,
                    3: T_J_3,
                    4: T_J_4,
                    5: T_J_5}

        # equations to be used by einsum
        self.einsum_eqs = {
            'sigma_prod': 's' + ',s'.join(ABC[0:num_p]) + '->s' + ABC[0:num_p],
            'sigma_prod_with_p': ['s' + ',s'.join(ABC[0:num_p]) + '->s' + ABC[0:num_p] for p in range(num_p)],
            'Eu_tilde_a_H': ['s' + ABC[0:num_p] + ',s' + ',s'.join(ABC[p_] for p_ in range(num_p) if p_ != p)
                             + '->s' + ABC[p] for p in range(num_p)],
            'Eu_tilde_a_J': ['s' + ABC[0:num_p] + ',s' + ABC[0:num_p] + '->s' + ABC[p] for p in range(num_p)],
            'dEu_tilde_a_dbeta': ['s' + ABC[0:num_p] + ',s' + ''.join(ABC[p_] for p_ in range(num_p) if p_ != p)
                                  + 'tqb->s' + ABC[p] + 'tqb' for p in range(num_p)],
            'dEu_tilde_a_dV': ['s' + ABC[0:num_p] + 'tp,s' + ABC[0:num_p] + '->s' + ABC[p] + 'tp'
                               for p in range(num_p)],
            'dEu_tilde_dbeta': 'sp' + ABC[0:num_p] + ',sp' + ABC[0:num_p] + 'tqb->sptqb',
        }

        # optimal paths to be used by einsum
        # TODO: seems to slow computation down considerably, remove once development is completed
        sigma = self.game.centroid_strategy()
        V = self.game.get_values(sigma)
        sigma_p_list = [sigma[:, p, :] for p in range(num_p)]
        u_tilde = self.game.payoffs + np.einsum('sp...S,Sp->sp...', self.game.transitions, V)
        self.einsum_paths = {
            'u_tilde': np.einsum_path('sp...S,Sp->sp...', self.game.transitions, V, optimize=('optimal'))[0],
            'Eu_tilde_a': [np.einsum_path(self.einsum_eqs['Eu_tilde_a_H'][p], u_tilde[:, p],
                                          *(sigma_p_list[:p] + sigma_p_list[(p + 1):]), optimize=('optimal'))[0]
                           for p in range(num_p)],
        }

    def H(self, y: np.ndarray, dev: bool = False) -> np.ndarray:
        """Homotopy function."""

        num_s, num_p = self.game.num_states, self.game.num_players
        num_a_max, num_a_tot = self.game.num_actions_max, self.game.num_actions_total

        beta = self.game.unflatten_strategies(y[:num_a_tot], zeros=True)
        sigma, V, lambda_ = self.y_to_sigma_V_t(y, zeros=True)

        # building blocks of H

        sigma_p_list = [sigma[:, p, :] for p in range(num_p)]
        if dev:
            u_tilde = self.game.payoffs + np.einsum('sp...S,Sp->sp...', self.game.transitions, V,
                                                    optimize=False)
        else:
            u_tilde = self.game.payoffs + np.einsum('sp...S,Sp->sp...', self.game.transitions, V)

        if num_p > 1:
            Eu_tilde_a = np.empty((num_s, num_p, num_a_max))
            for p in range(num_p):
                if dev:
                    Eu_tilde_a[:, p] = np.einsum(self.einsum_eqs['Eu_tilde_a_H'][p], u_tilde[:, p],
                                                 *(sigma_p_list[:p] + sigma_p_list[(p + 1):]),
                                                 optimize=self.einsum_paths['Eu_tilde_a'][p])
                else:
                    Eu_tilde_a[:, p] = np.einsum(self.einsum_eqs['Eu_tilde_a_H'][p], u_tilde[:, p],
                                                 *(sigma_p_list[:p] + sigma_p_list[(p + 1):]))
        else:
            Eu_tilde_a = u_tilde

        Eu_tilde = np.einsum('spa,spa->sp', sigma, Eu_tilde_a)

        # assemble H

        spa = num_s * num_p * num_a_max
        sp = num_s * num_p
        H = np.zeros(spa+sp)

        # H_strat
        H[0:spa] = (self.T_H[0] + np.einsum('spaSPA,SPA->spa', self.T_H[1], sigma)
                    + np.einsum('spaSPA,SPA->spa', self.T_H[2], beta - lambda_ * Eu_tilde_a)
                    ).reshape(spa)
        # H_val
        H[spa : spa+sp] = np.einsum('spSP,SP->sp', self.T_H[3], V - Eu_tilde).reshape(sp)

        return H[self.H_mask]

    def J(self, y: np.ndarray, dev: bool = False) -> np.ndarray:
        """Jacobian matrix of homotopy function."""

        num_s, num_p, num_a_max = self.game.num_states, self.game.num_players, self.game.num_actions_max

        sigma, V, lambda_ = self.y_to_sigma_V_t(y, zeros=True)

        # building blocks of J

        sigma_p_list = [sigma[:, p, :] for p in range(num_p)]
        u_tilde = self.game.payoffs + np.einsum('sp...S,Sp->sp...', self.game.transitions, V)

        sigma_prod = np.einsum(self.einsum_eqs['sigma_prod'], *sigma_p_list)

        sigma_prod_with_p = np.empty((num_s, num_p, *[num_a_max] * num_p))
        for p in range(num_p):
            sigma_p_list_with_p = sigma_p_list[:p] + [np.ones_like(sigma[:, p, :])] + sigma_p_list[(p + 1):]
            sigma_prod_with_p[:, p] = np.einsum(self.einsum_eqs['sigma_prod_with_p'][p], *sigma_p_list_with_p)

        if num_p > 1:
            Eu_tilde_a = np.empty((num_s, num_p, num_a_max))
            dEu_tilde_a_dbeta = np.empty((num_s, num_p, num_a_max, num_s, num_p, num_a_max))
            dEu_tilde_a_dV = np.empty((num_s, num_p, num_a_max, num_s, num_p))
            for p in range(num_p):
                Eu_tilde_a[:, p] = np.einsum(self.einsum_eqs['Eu_tilde_a_J'][p], u_tilde[:, p], sigma_prod_with_p[:, p])
                dEu_tilde_a_dV[:, p] = np.einsum(self.einsum_eqs['dEu_tilde_a_dV'][p], self.T_J[3][:, p],
                                                 sigma_prod_with_p[:, p])
                T_temp = np.einsum('s...,s...->s...', u_tilde[:, p], sigma_prod_with_p[:, p])
                dEu_tilde_a_dbeta[:, p] = np.einsum(self.einsum_eqs['dEu_tilde_a_dbeta'][p], T_temp, self.T_J[2][:, p])

        else:
            Eu_tilde_a = u_tilde
            dEu_tilde_a_dbeta = np.zeros((num_s, num_p, num_a_max, num_s, num_p, num_a_max))
            dEu_tilde_a_dV = self.T_J[3]

        T_temp = np.einsum("sp...,s...->sp...", u_tilde, sigma_prod)
        dEu_tilde_dbeta = np.einsum(self.einsum_eqs['dEu_tilde_dbeta'], T_temp, self.T_J[4])

        dEu_tilde_dV = np.einsum('spa,spaSP->spSP', sigma, dEu_tilde_a_dV)

<<<<<<< HEAD
        # TODO: tried "new" below - seems to bring no improvement.
        if old:
            # assemble J
            dH_strat_dbeta = self.T_J[0] + np.einsum('spaSPA,SPA->spaSPA', self.T_J[1], sigma) \
                             + gamma * np.einsum('spatqb,tqbSPA->spaSPA', -self.T_H[2], dEu_tilde_a_dbeta)
            dH_strat_dV = gamma * np.einsum('spatqb,tqbSP->spaSP', -self.T_H[2], dEu_tilde_a_dV)
            dH_strat_dlambda = np.einsum('spatqb,tqb->spa', -self.T_H[2], Eu_tilde_a)
            dH_val_dbeta = np.einsum('sptq,tqSPA->spSPA', -self.T_H[3], dEu_tilde_dbeta)
            dH_val_dV = self.T_J[5] + np.einsum('sptq,tqSP->spSP', -self.T_H[3], dEu_tilde_dV)
            dH_val_dlambda = np.zeros((num_s, num_p))

            spa = num_s * num_p * num_a_max
            sp = num_s * num_p

            return np.concatenate([
                np.concatenate([
                    dH_strat_dbeta.reshape((spa, spa)),
                    dH_strat_dV.reshape((spa, sp)),
                    dH_strat_dlambda.reshape((spa, 1))
                ], axis=1),
                np.concatenate([
                    dH_val_dbeta.reshape((sp, spa)),
                    dH_val_dV.reshape((sp, sp)),
                    dH_val_dlambda.reshape((sp, 1))
                ], axis=1)
            ], axis=0)[self.J_mask]

        else:
            # assemble J
            spa = num_s * num_p * num_a_max
            sp = num_s * num_p
            J = np.empty((spa + sp, spa + sp + 1))

            # dH_strat_dbeta
            J[0:spa, 0:spa] = (self.T_J[0] + np.einsum('spaSPA,SPA->spaSPA', self.T_J[1], sigma) + gamma *
                               np.einsum('spatqb,tqbSPA->spaSPA', -self.T_H[2], dEu_tilde_a_dbeta)).reshape((spa, spa))
            # dH_strat_dV
            J[0:spa, spa:spa + sp] = gamma * np.einsum('spatqb,tqbSP->spaSP',
                                                       -self.T_H[2], dEu_tilde_a_dV).reshape((spa, sp))
            # dH_strat_dlambda
            J[0:spa, spa + sp] = np.einsum('spatqb,tqb->spa', -self.T_H[2], Eu_tilde_a).reshape(spa)
            # dH_val_dbeta
            J[spa:spa + sp, 0:spa] = np.einsum('sptq,tqSPA->spSPA', -self.T_H[3], dEu_tilde_dbeta).reshape((sp, spa))
            # dH_val_dV
            J[spa:spa + sp, spa:spa + sp] = (self.T_J[5] + np.einsum('sptq,tqSP->spSP', -self.T_H[3],
                                                                     dEu_tilde_dV)).reshape((sp, sp))
            # dH_val_dlambda
            J[spa:spa + sp, spa + sp] = 0
=======
        # assemble J

        spa = num_s * num_p * num_a_max
        sp = num_s * num_p
        J = np.zeros((spa+sp, spa+sp+1))

        # dH_strat_dbeta
        J[0:spa, 0:spa] = (self.T_J[0] + np.einsum('spaSPA,SPA->spaSPA', self.T_J[1], sigma) + lambda_ *
                           np.einsum('spatqb,tqbSPA->spaSPA', -self.T_H[2], dEu_tilde_a_dbeta)
                           ).reshape((spa, spa))
        # dH_strat_dV
        J[0:spa, spa : spa+sp] = (lambda_ * np.einsum('spatqb,tqbSP->spaSP', -self.T_H[2], dEu_tilde_a_dV)
                                  ).reshape((spa, sp))
        # dH_strat_dlambda
        J[0:spa, spa+sp] = np.einsum('spatqb,tqb->spa', -self.T_H[2], Eu_tilde_a).reshape(spa)
        # dH_val_dbeta
        J[spa : spa+sp, 0:spa] = np.einsum('sptq,tqSPA->spSPA', -self.T_H[3], dEu_tilde_dbeta).reshape((sp, spa))
        # dH_val_dV
        J[spa : spa+sp, spa : spa+sp] = (self.T_J[5] + np.einsum('sptq,tqSP->spSP', -self.T_H[3], dEu_tilde_dV)
                                         ).reshape((sp, sp))
        # dH_val_dlambda = 0
>>>>>>> 98cd324c

            return J[self.J_mask]


# %% Cython implementation of QRE


class QRE_ct(QRE):
    """QRE homotopy: Cython implementation"""

    def __init__(self, game: SGame) -> None:
        super().__init__(game)

        # only import Cython module on class instantiation
        try:
            import pyximport
            pyximport.install(build_dir='./dsgamesolver/__build__/', build_in_temp=False, language_level=3,
                              setup_args={'include_dirs': [np.get_include()]})
            import dsgamesolver.qre_ct as qre_ct

        except ImportError:
            raise ImportError("Cython implementation of QRE homotopy could not be imported. ",
                              "Make sure your system has the relevant C compilers installed. ",
                              "For Windows, check https://wiki.python.org/moin/WindowsCompilers ",
                              "to find the right Microsoft Visual C++ compiler for your Python version. ",
                              "Standalone compilers are sufficient, there is no need to install Visual Studio. ",
                              "For Linux, make sure the Python package gxx_linux-64 is installed in your environment.")

        self.qre_ct = qre_ct

    def H(self, y: np.ndarray) -> np.ndarray:
        return self.qre_ct.H(y, self.game.payoffs, self.game.transitions, self.game.num_states, self.game.num_players,
                             self.game.nums_actions, self.game.num_actions_max, self.game.num_actions_total)

    def J(self, y: np.ndarray) -> np.ndarray:
        return self.qre_ct.J(y, self.game.payoffs, self.game.transitions, self.game.num_states, self.game.num_players,
                             self.game.nums_actions, self.game.num_actions_max, self.game.num_actions_total)


# %% experimental: Numpy implementation of QRE with Numba boost
# some trouble with custom classes...


# from numba import njit


# class QRE_nb(QRE_np):
#     """QRE homotopy: Numpy implementation with Numba boost."""

#     # def __init__(self, game: SGame) -> None:
#     #     super().__init__(game)

#     @njit
#     def H(self, y: np.ndarray) -> np.ndarray:
#         return super().H(y)

#     @njit
#     def J(self, y: np.ndarray, old: bool = True) -> np.ndarray:
#         return super().J(y, old)


# %% testing


if __name__ == '__main__':

    from tests.random_game import create_random_game
    game = SGame(*create_random_game())

    # numpy
    qre_np = QRE_np(game)
    qre_np.initialize()
    qre_np.solver.solve()

    y0 = qre_np.find_y0()
    """
    %timeit qre_np.H(y0)
    %timeit qre_np.J(y0)
    """

    # cython
    qre_ct = QRE_ct(game)
    qre_ct.initialize()
    qre_ct.solver.solve()

    """
    %timeit qre_ct.H(y0)
    %timeit qre_ct.J(y0)
    """

    # numba
    # qre_nb = QRE_nb(game)
    # qre_nb.initialize()
    # qre_nb.solver.solve()
    # """
    # %timeit qre_nb.H(y0)
    # %timeit qre_nb.J(y0)
    # """<|MERGE_RESOLUTION|>--- conflicted
+++ resolved
@@ -306,56 +306,6 @@
 
         dEu_tilde_dV = np.einsum('spa,spaSP->spSP', sigma, dEu_tilde_a_dV)
 
-<<<<<<< HEAD
-        # TODO: tried "new" below - seems to bring no improvement.
-        if old:
-            # assemble J
-            dH_strat_dbeta = self.T_J[0] + np.einsum('spaSPA,SPA->spaSPA', self.T_J[1], sigma) \
-                             + gamma * np.einsum('spatqb,tqbSPA->spaSPA', -self.T_H[2], dEu_tilde_a_dbeta)
-            dH_strat_dV = gamma * np.einsum('spatqb,tqbSP->spaSP', -self.T_H[2], dEu_tilde_a_dV)
-            dH_strat_dlambda = np.einsum('spatqb,tqb->spa', -self.T_H[2], Eu_tilde_a)
-            dH_val_dbeta = np.einsum('sptq,tqSPA->spSPA', -self.T_H[3], dEu_tilde_dbeta)
-            dH_val_dV = self.T_J[5] + np.einsum('sptq,tqSP->spSP', -self.T_H[3], dEu_tilde_dV)
-            dH_val_dlambda = np.zeros((num_s, num_p))
-
-            spa = num_s * num_p * num_a_max
-            sp = num_s * num_p
-
-            return np.concatenate([
-                np.concatenate([
-                    dH_strat_dbeta.reshape((spa, spa)),
-                    dH_strat_dV.reshape((spa, sp)),
-                    dH_strat_dlambda.reshape((spa, 1))
-                ], axis=1),
-                np.concatenate([
-                    dH_val_dbeta.reshape((sp, spa)),
-                    dH_val_dV.reshape((sp, sp)),
-                    dH_val_dlambda.reshape((sp, 1))
-                ], axis=1)
-            ], axis=0)[self.J_mask]
-
-        else:
-            # assemble J
-            spa = num_s * num_p * num_a_max
-            sp = num_s * num_p
-            J = np.empty((spa + sp, spa + sp + 1))
-
-            # dH_strat_dbeta
-            J[0:spa, 0:spa] = (self.T_J[0] + np.einsum('spaSPA,SPA->spaSPA', self.T_J[1], sigma) + gamma *
-                               np.einsum('spatqb,tqbSPA->spaSPA', -self.T_H[2], dEu_tilde_a_dbeta)).reshape((spa, spa))
-            # dH_strat_dV
-            J[0:spa, spa:spa + sp] = gamma * np.einsum('spatqb,tqbSP->spaSP',
-                                                       -self.T_H[2], dEu_tilde_a_dV).reshape((spa, sp))
-            # dH_strat_dlambda
-            J[0:spa, spa + sp] = np.einsum('spatqb,tqb->spa', -self.T_H[2], Eu_tilde_a).reshape(spa)
-            # dH_val_dbeta
-            J[spa:spa + sp, 0:spa] = np.einsum('sptq,tqSPA->spSPA', -self.T_H[3], dEu_tilde_dbeta).reshape((sp, spa))
-            # dH_val_dV
-            J[spa:spa + sp, spa:spa + sp] = (self.T_J[5] + np.einsum('sptq,tqSP->spSP', -self.T_H[3],
-                                                                     dEu_tilde_dV)).reshape((sp, sp))
-            # dH_val_dlambda
-            J[spa:spa + sp, spa + sp] = 0
-=======
         # assemble J
 
         spa = num_s * num_p * num_a_max
@@ -377,9 +327,8 @@
         J[spa : spa+sp, spa : spa+sp] = (self.T_J[5] + np.einsum('sptq,tqSP->spSP', -self.T_H[3], dEu_tilde_dV)
                                          ).reshape((sp, sp))
         # dH_val_dlambda = 0
->>>>>>> 98cd324c
-
-            return J[self.J_mask]
+
+        return J[self.J_mask]
 
 
 # %% Cython implementation of QRE
