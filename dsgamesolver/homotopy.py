# TODO: is there a canonical way in which strategies, values are ordered in y?
# TODO: in which the equations are ordered in H?
# TODO (if so, this should be documented; and could be used for symmetry helpers etc.)
import numpy as np
import dsgamesolver.sgame as sgame
import string
import warnings

from dsgamesolver.homcont import HomCont


class sgameHomotopy:
    """ General homotopy class for some sgame."""

    def __init__(self, game: sgame.sGame):
        self.game = game
        self.y0 = None
        self.tracking_parameters = {}

        self.solver = None

    def initialize(self):
        """Any steps in preparation to start solver:
        - set priors, weights etc. if needed
        - set starting point y0
        - prepare symmetry helpers
            + (make sure priors and other parameters are in accordance with symmetries)

        - set up homCont to solve the game.
        """

    def find_y0(self):
        """calculate starting point y0"""
        pass

    def H(self, y):
        """Homotopy function evaluated at y."""
        pass

    def J(self, y):
        """ Jacobian of homotopy function evaluated at y."""
        pass

    def H_reduced(self, y):
        """H reduced by exploiting symmetries."""
        pass

    def J_reduced(self, y):
        """J reduced by exploiting symmetries."""
        pass

    def x_transformer(self, y):
        """Transform the relevant part a vector y to strategies.
        Needed only if the homotopy uses transformed strategies (e.g. logarithmized),
        but one would like to use convergence checks that operate on untransformed strategies.
        (Example: qre, which uses beta=log(sigma), but convergence criterion is based on sigma).
        If not needed: can simply pass None to homCont
        """
        pass

    def y_to_sigma_V_t(self, y):
        """ Translate a y-vector to arrays representing sigma / V """
        pass

    def sigma_V_to_y(self):
        """ Translate arrays representing sigma and V to a vector  y """
        pass


class QRE(sgameHomotopy):
    """QRE homotopy: base class"""

    def __init__(self, game: sgame.sGame):
        super().__init__(game)

        self.tracking_parameters["normal"] = {
            "x_tol": 1e-7,
            "t_tol": 1e-7,
            "H_tol": 1e-7,
            "ds0": 0.01,
            "ds_infl": 1.2,
            "ds_defl": 0.5,
            "ds_min": 1e-9,
            "ds_max": 1000,
            "corr_steps_max": 20,
            "corr_dist_max": 0.3,
            "corr_ratio_max": 0.3,
            "detJ_change_max": 0.7,  # TODO: change format. was: 1.3
            "bifurc_angle_min": 175,
        }

        self.tracking_parameters["robust"] = {
            "x_tol": 1e-7,
            "t_tol": 1e-7,
            "H_tol": 1e-8,
            "ds0": 0.01,
            "ds_infl": 1.1,
            "ds_defl": 0.5,
            "ds_min": 1e-9,
            "ds_max": 1000,
            "corr_steps_max": 30,
            "corr_dist_max": 0.1,
            "corr_ratio_max": 0.1,
            "detJ_change_max": 0.7,  # TODO: change format. was: 1.1
            "bifurc_angle_min": 175,
        }

        self.find_y0()

    def solver_setup(self, target_lambda=np.infty):
<<<<<<< HEAD
        self.solver = HomCont(
            self.H,
            self.y0,
            self.J,
            parameters=self.tracking_parameters["normal"],
            x_transformer=self.x_transformer,
        )
        self.solver.t_target = target_lambda * (self.game.u_max - self.game.u_min)

    def find_y0(self):
        num_s, num_p, nums_a = (
            self.game.num_states,
            self.game.num_players,
            self.game.nums_actions,
        )
        strategy_axes = tuple(np.arange(1, 1 + num_p))

        # strategies: players randomize uniformly; beta is logarithmized.
        beta = np.concatenate(
            [
                np.log(np.ones(nums_a[s, p]) / nums_a[s, p])
                for s in range(num_s)
                for p in range(num_p)
            ]
        )

        # state values: solve linear system of equations for each player
        V = np.nan * np.ones(num_s * num_p, dtype=np.float64)
        for p in range(num_p):
            A = np.identity(num_s) - np.nanmean(
                self.game.transitionArray_withNaN[:, p], axis=strategy_axes
            )
            b = np.nanmean(self.game.u_norm_with_nan[:, p], axis=strategy_axes)
            mu_p = np.linalg.solve(A, b)
            for s in range(num_s):
                V[s * num_p + p] = mu_p[s]

        self.y0 = np.concatenate([beta, V, [0.0]])

        if np.isnan(self.y0).any():
            warnings.warn(
                "Encountered a problem when setting starting point y0: "
                "Linear system of equations could not be solved."
            )
=======
        self.solver = HomCont(self.H, self.y0, self.J, parameters=self.tracking_parameters["normal"],
                              x_transformer=self.x_transformer, store_path=True)
        self.solver.t_target = target_lambda * (self.game.u_max - self.game.u_min)

    def find_y0(self):
        sigma = self.game.centroid_strategy()
        beta = np.log(self.game.flatten(sigma))

        V = self.game.get_values(sigma, normalized=True).reshape(-1)

        self.y0 = np.concatenate([beta, V, [0.0]])
        return self.y0
>>>>>>> 1fdb1eb7

    def x_transformer(self, y):
        """Reverts logarithmization of strategies in vector y:
        Transformed values are needed to check whether sigmas have converged.
        """
        out = y.copy()
        out[: self.game.num_actions_total] = np.exp(out[: self.game.num_actions_total])
        return out

    def y_to_sigma_V_t(self, y):
        sigma = np.exp(y[:self.game.num_actions_total])
        sigma = self.game.unflatten(sigma)
        V = self.game.get_values(sigma)
        # TODO: if we end up using non-normalized utilities, values can be read from y
        return sigma, V, y[-1]


class QRE_np(QRE):
    def __init__(self, game: sgame.sGame):
        """prepares the following for QRE homotopy (numpy version):
<<<<<<< HEAD
        - T_y2beta
        - H_mask, J_mask
        - T_H, T_J
        - einsum_eqs
=======
            - H_mask, J_mask
            - T_H, T_J
            - einsum_eqs
>>>>>>> 1fdb1eb7
        """

        super().__init__(game)

<<<<<<< HEAD
        num_s, num_p, nums_a = (
            self.game.num_states,
            self.game.num_players,
            self.game.nums_actions,
        )
        num_a_max = nums_a.max()

        # array to extract beta[s,p,a] from y[:num_a_tot]
        T_y2beta = np.zeros(
            shape=(num_s, num_p, num_a_max, nums_a.sum()), dtype=np.float64
        )
        flat_index = 0
        for s in range(num_s):
            for p in range(num_p):
                for a in range(nums_a[s, p]):
                    T_y2beta[s, p, a, flat_index] = 1
                    flat_index += 1
                for a in range(nums_a[s, p], num_a_max):
                    T_y2beta[s, p, a] = np.nan
        self.T_y2beta = T_y2beta
=======
        num_s, num_p, nums_a = self.game.num_states, self.game.num_players, self.game.nums_actions
        num_a_max = self.game.num_actions_max
>>>>>>> 1fdb1eb7

        # indices to mask H and J according to nums_a
        H_mask = []
        flat_index = 0
        for s in range(num_s):
            for p in range(num_p):
                for a in range(nums_a[s, p]):
                    H_mask.append(flat_index)
                    flat_index += 1
                flat_index += num_a_max - nums_a[s, p]
        for s in range(num_s):
            for p in range(num_p):
                H_mask.append(flat_index)
                flat_index += 1
        H_mask = np.array(H_mask, dtype=np.int64)

        J_mask = tuple(
            np.meshgrid(
                H_mask,
                np.append(H_mask, [num_s * num_p * num_a_max + num_s * num_p]),
                indexing="ij",
                sparse=True,
            )
        )

        self.H_mask = H_mask
        self.J_mask = J_mask

        # arrays to assemble H_qre
        T_H_qre_0 = np.zeros(shape=(num_s, num_p, num_a_max), dtype=np.float64)
        for s in range(num_s):
            for p in range(num_p):
                T_H_qre_0[s, p, 0] = 1

        T_H_qre_1 = np.zeros(
            shape=(num_s, num_p, num_a_max, num_s, num_p, num_a_max), dtype=np.float64
        )
        for s in range(num_s):
            for p in range(num_p):
                T_H_qre_1[s, p, 0, s, p, :] = -1

        T_H_qre_2 = np.zeros(
            shape=(num_s, num_p, num_a_max, num_s, num_p, num_a_max), dtype=np.float64
        )
        for s in range(num_s):
            for p in range(num_p):
                for a in range(1, nums_a[s, p]):
                    T_H_qre_2[s, p, a, s, p, a] = -1
                    T_H_qre_2[s, p, a, s, p, 0] = 1

        T_H_qre_3 = np.zeros(shape=(num_s, num_p, num_s, num_p), dtype=np.float64)
        for s in range(num_s):
            for p in range(num_p):
                T_H_qre_3[s, p, s, p] = -1

        self.T_H = {0: T_H_qre_0, 1: T_H_qre_1, 2: T_H_qre_2, 3: T_H_qre_3}

        # arrays to assemble J_qre
        T_J_qre_temp = np.zeros(
            shape=(num_s, num_p, num_a_max, num_s, num_p, num_a_max), dtype=np.float64
        )
        for s in range(num_s):
            for p in range(num_p):
                for a in range(nums_a[s, p]):
                    T_J_qre_temp[s, p, a, s, p, a] = 1

        T_J_qre_0 = np.einsum("spatqb,tqbSPA->spaSPA", T_H_qre_2, T_J_qre_temp)

        T_J_qre_1 = np.einsum("spatqb,tqbSPA->spaSPA", T_H_qre_1, T_J_qre_temp)

        T_J_qre_temp = np.zeros(shape=(num_s, num_p, num_s, num_p), dtype=np.float64)
        for s in range(num_s):
            for p in range(num_p):
                T_J_qre_temp[s, p, s, p] = 1

        T_J_qre_3 = np.einsum("sp...t,tpSP->sp...SP", self.game.phi, T_J_qre_temp)

        T_J_qre_5 = np.einsum("sptq,tqSP->spSP", T_H_qre_3, T_J_qre_temp)

        T_J_qre_2 = np.zeros(
            shape=(num_s, num_p, *[num_a_max] * (num_p - 1), num_s, num_p, num_a_max),
            dtype=np.float64,
        )
        for s in range(num_s):
            for p in range(num_p):
                a_profiles_without_p = list(
                    np.ndindex(tuple(nums_a[s, :p]) + tuple(nums_a[s, (p + 1) :]))
                )
                for A in a_profiles_without_p:
                    for p_ in range(num_p):
                        if p_ != p:
                            a_ = A[p_] if p_ < p else A[p_ - 1]
                            T_J_qre_2[(s, p) + A + (s, p_, a_)] = 1

        T_J_qre_4 = np.zeros(
            shape=(num_s, num_p, *[num_a_max] * num_p, num_s, num_p, num_a_max),
            dtype=np.float64,
        )
        for s in range(num_s):
            for p in range(num_p):
                a_profiles = list(np.ndindex(tuple(nums_a[s, :])))
                for A in a_profiles:
                    for p_ in range(num_p):
                        T_J_qre_4[(s, p) + A + (s, p_, A[p_])] = 1

        self.T_J = {
            0: T_J_qre_0,
            1: T_J_qre_1,
            2: T_J_qre_2,
            3: T_J_qre_3,
            4: T_J_qre_4,
            5: T_J_qre_5,
        }

        # defining equations to be used by einsum
        ABC = string.ascii_uppercase
        self.einsum_eqs = {
            "sigma_prod": "s" + ",s".join(ABC[0:num_p]) + "->s" + ABC[0:num_p],
            "sigma_prod_with_p": [
                "s" + ",s".join(ABC[0:num_p]) + "->s" + ABC[0:num_p]
                for p in range(num_p)
            ],
            "Eu_tilde_a_H": [
                "s"
                + ABC[0:num_p]
                + ",s"
                + ",s".join([ABC[p_] for p_ in range(num_p) if p_ != p])
                + "->s"
                + ABC[p]
                for p in range(num_p)
            ],
            "Eu_tilde_a_J": [
                "s" + ABC[0:num_p] + ",s" + ABC[0:num_p] + "->s" + ABC[p]
                for p in range(num_p)
            ],
            "dEu_tilde_a_dbeta": [
                "s"
                + ABC[0:num_p]
                + ",s"
                + "".join([ABC[p_] for p_ in range(num_p) if p_ != p])
                + "tqb->s"
                + ABC[p]
                + "tqb"
                for p in range(num_p)
            ],
            "dEu_tilde_a_dV": [
                "s" + ABC[0:num_p] + "tp,s" + ABC[0:num_p] + "->s" + ABC[p] + "tp"
                for p in range(num_p)
            ],
            "dEu_tilde_dbeta": "sp"
            + ABC[0:num_p]
            + ",sp"
            + ABC[0:num_p]
            + "tqb->sptqb",
        }

    def H(self, y):

<<<<<<< HEAD
        num_s, num_p, num_a_tot = (
            self.game.num_states,
            self.game.num_players,
            self.game.num_actions_total,
        )

        # extract log-strategies beta, state values V and homotopy parameter gamma from y
        beta = np.einsum("spaN,N->spa", self.T_y2beta, y[:num_a_tot])
=======
        num_s = self.game.num_states
        num_p = self.game.num_players
        num_a_tot = self.game.num_actions_total

        # extract log-strategies beta, state values V and homotopy parameter gamma from y
        beta = self.game.unflatten(y[:num_a_tot], zeros=True)
        sigma = self.game.unflatten(np.exp(y[:num_a_tot]), zeros=True)
>>>>>>> 1fdb1eb7
        V = y[num_a_tot:-1].reshape((num_s, num_p))
        gamma = y[-1]

        # generate building blocks of H

        sigma_p_list = [sigma[:, p, :] for p in range(num_p)]
        u_tilde = self.game.u_norm + np.einsum("sp...S,Sp->sp...", self.game.phi, V)

        if num_p > 1:
            Eu_tilde_a = np.empty((num_s, num_p, self.game.num_actions_max))
            for p in range(num_p):
<<<<<<< HEAD
                Eu_tilde_a.append(
                    np.einsum(
                        self.einsum_eqs["Eu_tilde_a_H"][p],
                        u_tilde[:, p],
                        *(sigma_p_list[:p] + sigma_p_list[(p + 1) :])
                    )
                )
            Eu_tilde_a = np.stack(Eu_tilde_a, axis=1)
=======
                Eu_tilde_a[:, p] = np.einsum(self.einsum_eqs['Eu_tilde_a_H'][p], u_tilde[:, p],
                                             *(sigma_p_list[:p] + sigma_p_list[(p + 1):]))
>>>>>>> 1fdb1eb7
        else:
            Eu_tilde_a = u_tilde

        Eu_tilde = np.einsum("spa,spa->sp", sigma, Eu_tilde_a)

        # assemble H
        H_strat = (
            self.T_H[0]
            + np.einsum("spaSPA,SPA->spa", self.T_H[1], sigma)
            + np.einsum("spaSPA,SPA->spa", self.T_H[2], beta)
            + gamma * np.einsum("spaSPA,SPA->spa", -self.T_H[2], Eu_tilde_a)
        )

        H_val = np.einsum("spSP,SP->sp", self.T_H[3], V) + np.einsum(
            "spSP,SP->sp", -self.T_H[3], Eu_tilde
        )

        H = np.append(H_strat.ravel(), H_val.ravel())[self.H_mask]

        return H

    def J(self, y, old=True):

        num_s = self.game.num_states
        num_p = self.game.num_players
        num_a_max = self.game.num_actions_max
        num_a_tot = self.game.num_actions_total

        # extract log-strategies beta, state values V and homotopy parameter gamma from y
<<<<<<< HEAD
        beta = np.einsum("spaN,N->spa", self.T_y2beta, y[:num_a_tot])
=======
        beta = self.game.unflatten(y[:num_a_tot], zeros=True)
        sigma = self.game.unflatten(np.exp(y[:num_a_tot]), zeros=True)
>>>>>>> 1fdb1eb7
        V = y[num_a_tot:-1].reshape((num_s, num_p))
        gamma = y[-1]

        # generate building blocks of J
        sigma_p_list = [sigma[:, p, :] for p in range(num_p)]
        u_tilde = self.game.u_norm + np.einsum("sp...S,Sp->sp...", self.game.phi, V)

        sigma_prod = np.einsum(self.einsum_eqs["sigma_prod"], *sigma_p_list)

        # TODO: replace this pattern:
        # sigma_prod_with_p = []
        # for p in range(num_p):
        #     sigma_p_list_with_p = sigma_p_list[:p] + [np.ones_like(sigma[:, p, :])] \
        #                           + sigma_p_list[(p + 1):]
        #     sigma_prod_with_p.append(np.einsum(self.einsum_eqs['sigma_prod_with_p'][p], *sigma_p_list_with_p))
        # sigma_prod_with_p = np.stack(sigma_prod_with_p, axis=1)
        # TODO: with this:
        sigma_prod_with_p = np.empty((num_s, num_p, *[num_a_max]*num_p))
        for p in range(num_p):
<<<<<<< HEAD
            sigma_p_list_with_p = (
                sigma_p_list[:p]
                + [np.ones(shape=sigma[:, p, :].shape, dtype=np.float64)]
                + sigma_p_list[(p + 1) :]
            )
            sigma_prod_with_p.append(
                np.einsum(self.einsum_eqs["sigma_prod_with_p"][p], *sigma_p_list_with_p)
            )
        sigma_prod_with_p = np.stack(sigma_prod_with_p, axis=1)
=======
            sigma_p_list_with_p = sigma_p_list[:p] + [np.ones_like(sigma[:, p, :])] \
                                  + sigma_p_list[(p + 1):]
            sigma_prod_with_p[:, p] = np.einsum(self.einsum_eqs['sigma_prod_with_p'][p], *sigma_p_list_with_p)
        # TODO (done within qre)
>>>>>>> 1fdb1eb7

        if num_p > 1:
            Eu_tilde_a = np.empty((num_s, num_p, num_a_max))
            dEu_tilde_a_dbeta = np.empty((num_s, num_p, num_a_max, num_s, num_p, num_a_max))
            dEu_tilde_a_dV = np.empty((num_s, num_p, num_a_max, num_s, num_p))
            for p in range(num_p):
<<<<<<< HEAD
                Eu_tilde_a.append(
                    np.einsum(
                        self.einsum_eqs["Eu_tilde_a_J"][p],
                        u_tilde[:, p],
                        sigma_prod_with_p[:, p],
                    )
                )
                dEu_tilde_a_dV.append(
                    np.einsum(
                        self.einsum_eqs["dEu_tilde_a_dV"][p],
                        self.T_J[3][:, p],
                        sigma_prod_with_p[:, p],
                    )
                )

                T_temp = np.einsum(
                    "s...,s...->s...", u_tilde[:, p], sigma_prod_with_p[:, p]
                )
                dEu_tilde_a_dbeta.append(
                    np.einsum(
                        self.einsum_eqs["dEu_tilde_a_dbeta"][p],
                        T_temp,
                        self.T_J[2][:, p],
                    )
                )

            Eu_tilde_a = np.stack(Eu_tilde_a, axis=1)
            dEu_tilde_a_dbeta = np.stack(dEu_tilde_a_dbeta, axis=1)
            dEu_tilde_a_dV = np.stack(dEu_tilde_a_dV, axis=1)

        else:
            Eu_tilde_a = u_tilde
            dEu_tilde_a_dbeta = np.zeros(
                shape=(num_s, num_p, num_a_max, num_s, num_p, num_a_max),
                dtype=np.float64,
            )
=======
                Eu_tilde_a[:, p] = np.einsum(self.einsum_eqs['Eu_tilde_a_J'][p],
                                             u_tilde[:, p], sigma_prod_with_p[:, p])
                dEu_tilde_a_dV[:, p] = np.einsum(self.einsum_eqs['dEu_tilde_a_dV'][p],
                                                 self.T_J[3][:, p], sigma_prod_with_p[:, p])
                T_temp = np.einsum('s...,s...->s...', u_tilde[:, p], sigma_prod_with_p[:, p])
                dEu_tilde_a_dbeta[:, p] = np.einsum(self.einsum_eqs['dEu_tilde_a_dbeta'][p],
                                                    T_temp, self.T_J[2][:, p])

        else:
            Eu_tilde_a = u_tilde
            dEu_tilde_a_dbeta = np.zeros(shape=(num_s, num_p, num_a_max, num_s, num_p, num_a_max))
>>>>>>> 1fdb1eb7
            dEu_tilde_a_dV = self.T_J[3]

        T_temp = np.einsum("sp...,s...->sp...", u_tilde, sigma_prod)
        dEu_tilde_dbeta = np.einsum(
            self.einsum_eqs["dEu_tilde_dbeta"], T_temp, self.T_J[4]
        )

        dEu_tilde_dV = np.einsum("spa,spaSP->spSP", sigma, dEu_tilde_a_dV)

<<<<<<< HEAD
        # assemble J
        dH_strat_dbeta = (
            self.T_J[0]
            + np.einsum("spaSPA,SPA->spaSPA", self.T_J[1], sigma)
            + gamma
            * np.einsum("spatqb,tqbSPA->spaSPA", -self.T_H[2], dEu_tilde_a_dbeta)
        )
        dH_strat_dV = gamma * np.einsum(
            "spatqb,tqbSP->spaSP", -self.T_H[2], dEu_tilde_a_dV
        )
        dH_strat_dlambda = np.einsum("spatqb,tqb->spa", -self.T_H[2], Eu_tilde_a)
        dH_val_dbeta = np.einsum("sptq,tqSPA->spSPA", -self.T_H[3], dEu_tilde_dbeta)
        dH_val_dV = self.T_J[5] + np.einsum(
            "sptq,tqSP->spSP", -self.T_H[3], dEu_tilde_dV
        )
        dH_val_dlambda = np.zeros(shape=(num_s, num_p), dtype=np.float64)

        J = np.concatenate(
            [
                np.concatenate(
                    [
                        dH_strat_dbeta.reshape(
                            (num_s * num_p * num_a_max, num_s * num_p * num_a_max)
                        ),
                        dH_strat_dV.reshape((num_s * num_p * num_a_max, num_s * num_p)),
                        dH_strat_dlambda.reshape((num_s * num_p * num_a_max, 1)),
                    ],
                    axis=1,
                ),
                np.concatenate(
                    [
                        dH_val_dbeta.reshape(
                            (num_s * num_p, num_s * num_p * num_a_max)
                        ),
                        dH_val_dV.reshape((num_s * num_p, num_s * num_p)),
                        dH_val_dlambda.reshape((num_s * num_p, 1)),
                    ],
                    axis=1,
                ),
            ],
            axis=0,
        )[self.J_mask]
=======
        # TODO: tried "new" below - seems to bring no improvement.
        if old:
            # assemble J
            dH_strat_dbeta = self.T_J[0] + np.einsum('spaSPA,SPA->spaSPA', self.T_J[1], sigma) \
                             + gamma * np.einsum('spatqb,tqbSPA->spaSPA', -self.T_H[2], dEu_tilde_a_dbeta)
            dH_strat_dV = gamma * np.einsum('spatqb,tqbSP->spaSP', -self.T_H[2], dEu_tilde_a_dV)
            dH_strat_dlambda = np.einsum('spatqb,tqb->spa', -self.T_H[2], Eu_tilde_a)
            dH_val_dbeta = np.einsum('sptq,tqSPA->spSPA', -self.T_H[3], dEu_tilde_dbeta)
            dH_val_dV = self.T_J[5] + np.einsum('sptq,tqSP->spSP', -self.T_H[3], dEu_tilde_dV)
            dH_val_dlambda = np.zeros(shape=(num_s, num_p), dtype=np.float64)

            J = np.concatenate([
                np.concatenate([
                    dH_strat_dbeta.reshape((num_s * num_p * num_a_max, num_s * num_p * num_a_max)),
                    dH_strat_dV.reshape((num_s * num_p * num_a_max, num_s * num_p)),
                    dH_strat_dlambda.reshape((num_s * num_p * num_a_max, 1))
                ], axis=1),
                np.concatenate([
                    dH_val_dbeta.reshape((num_s * num_p, num_s * num_p * num_a_max)),
                    dH_val_dV.reshape((num_s * num_p, num_s * num_p)),
                    dH_val_dlambda.reshape((num_s * num_p, 1))
                ], axis=1)
            ], axis=0)[self.J_mask]

        if not old:
            # assemble J
            spa = num_s * num_p * num_a_max
            sp = num_s * num_p
            J = np.empty((num_s * num_p * num_a_max + num_s * num_p,
                          num_s * num_p * num_a_max + num_s * num_p + 1))

            # dH_strat_dbeta
            J[0:spa, 0:spa] = (self.T_J[0] + np.einsum('spaSPA,SPA->spaSPA', self.T_J[1], sigma)
                                + gamma * np.einsum('spatqb,tqbSPA->spaSPA', -self.T_H[2], dEu_tilde_a_dbeta)
                                ).reshape((spa, spa))
            # dH_strat_dV
            J[0:spa, spa:spa+sp] = gamma * np.einsum('spatqb,tqbSP->spaSP', -self.T_H[2],
                                                      dEu_tilde_a_dV).reshape((spa, sp))
            # dH_strat_dlambda
            J[0:spa, spa+sp] = np.einsum('spatqb,tqb->spa', -self.T_H[2], Eu_tilde_a).reshape((spa))
            # dH_val_dbeta
            J[spa:spa+sp, 0:spa] = np.einsum('sptq,tqSPA->spSPA', -self.T_H[3], dEu_tilde_dbeta).reshape((sp, spa))
            # dH_val_dV
            J[spa:spa+sp, spa:spa+sp] = (self.T_J[5] + np.einsum('sptq,tqSP->spSP', -self.T_H[3],
                                                                 dEu_tilde_dV)).reshape((sp, sp))
            # dH_val_dlambda
            J[spa:spa+sp, spa+sp] = 0

            J = J[self.J_mask]
>>>>>>> 1fdb1eb7

        return J


class QRE_ct(QRE):
    def __init__(self, game: sgame.sGame):
        super().__init__(game)
        # temporary:
        game = game

    def H(self, y):
        return QRE_np(self.game).H(y)

    def J(self, y):
        return QRE_np(self.game).J(y)

    # TODO: all


class Tracing(sgameHomotopy):
    def __init__(self, game: sgame.sGame, priors="centroid", etas=None, nu=1.0):
        super().__init__(game)

        if priors == "random":
            priors = np.empty(self.game.num_actions_total, dtype=np.float64)
            idx = 0
            for s in range(self.game.num_states):
                for p in range(self.game.num_players):
                    sigma = np.random.exponential(
                        scale=1, size=self.game.nums_actions[s, p]
                    )
                    sigma = sigma / sigma.sum()
                    etas[idx : idx + self.game.nums_actions[s, p]] = sigma
                    idx += self.game.nums_actions[s, p]
            self.priors = priors
        elif priors == "centroid":
            priors = np.empty(self.game.num_actions_total, dtype=np.float64)
            idx = 0
            for s in range(self.game.num_states):
                for p in range(self.game.num_players):
                    etas[idx : idx + self.game.nums_actions[s, p]] = (
                        1 / self.game.nums_actions[s, p]
                    )
                    idx += self.game.nums_actions[s, p]
            self.priors = priors
        else:
            # TODO: how are priors specified / should they be checked?
            self.priors = priors

        self.nu = nu

        if etas is None:
            # TODO: format of etas?
            pass
        else:
            # TODO: how are etas specified / should they be checked?
            self.etas = etas

    def find_y0(self):
        # TODO
        y0 = None
        self.y0 = y0<|MERGE_RESOLUTION|>--- conflicted
+++ resolved
@@ -4,7 +4,7 @@
 import numpy as np
 import dsgamesolver.sgame as sgame
 import string
-import warnings
+# import warnings
 
 from dsgamesolver.homcont import HomCont
 
@@ -108,52 +108,6 @@
         self.find_y0()
 
     def solver_setup(self, target_lambda=np.infty):
-<<<<<<< HEAD
-        self.solver = HomCont(
-            self.H,
-            self.y0,
-            self.J,
-            parameters=self.tracking_parameters["normal"],
-            x_transformer=self.x_transformer,
-        )
-        self.solver.t_target = target_lambda * (self.game.u_max - self.game.u_min)
-
-    def find_y0(self):
-        num_s, num_p, nums_a = (
-            self.game.num_states,
-            self.game.num_players,
-            self.game.nums_actions,
-        )
-        strategy_axes = tuple(np.arange(1, 1 + num_p))
-
-        # strategies: players randomize uniformly; beta is logarithmized.
-        beta = np.concatenate(
-            [
-                np.log(np.ones(nums_a[s, p]) / nums_a[s, p])
-                for s in range(num_s)
-                for p in range(num_p)
-            ]
-        )
-
-        # state values: solve linear system of equations for each player
-        V = np.nan * np.ones(num_s * num_p, dtype=np.float64)
-        for p in range(num_p):
-            A = np.identity(num_s) - np.nanmean(
-                self.game.transitionArray_withNaN[:, p], axis=strategy_axes
-            )
-            b = np.nanmean(self.game.u_norm_with_nan[:, p], axis=strategy_axes)
-            mu_p = np.linalg.solve(A, b)
-            for s in range(num_s):
-                V[s * num_p + p] = mu_p[s]
-
-        self.y0 = np.concatenate([beta, V, [0.0]])
-
-        if np.isnan(self.y0).any():
-            warnings.warn(
-                "Encountered a problem when setting starting point y0: "
-                "Linear system of equations could not be solved."
-            )
-=======
         self.solver = HomCont(self.H, self.y0, self.J, parameters=self.tracking_parameters["normal"],
                               x_transformer=self.x_transformer, store_path=True)
         self.solver.t_target = target_lambda * (self.game.u_max - self.game.u_min)
@@ -166,7 +120,6 @@
 
         self.y0 = np.concatenate([beta, V, [0.0]])
         return self.y0
->>>>>>> 1fdb1eb7
 
     def x_transformer(self, y):
         """Reverts logarithmization of strategies in vector y:
@@ -187,45 +140,15 @@
 class QRE_np(QRE):
     def __init__(self, game: sgame.sGame):
         """prepares the following for QRE homotopy (numpy version):
-<<<<<<< HEAD
-        - T_y2beta
-        - H_mask, J_mask
-        - T_H, T_J
-        - einsum_eqs
-=======
             - H_mask, J_mask
             - T_H, T_J
             - einsum_eqs
->>>>>>> 1fdb1eb7
         """
 
         super().__init__(game)
 
-<<<<<<< HEAD
-        num_s, num_p, nums_a = (
-            self.game.num_states,
-            self.game.num_players,
-            self.game.nums_actions,
-        )
-        num_a_max = nums_a.max()
-
-        # array to extract beta[s,p,a] from y[:num_a_tot]
-        T_y2beta = np.zeros(
-            shape=(num_s, num_p, num_a_max, nums_a.sum()), dtype=np.float64
-        )
-        flat_index = 0
-        for s in range(num_s):
-            for p in range(num_p):
-                for a in range(nums_a[s, p]):
-                    T_y2beta[s, p, a, flat_index] = 1
-                    flat_index += 1
-                for a in range(nums_a[s, p], num_a_max):
-                    T_y2beta[s, p, a] = np.nan
-        self.T_y2beta = T_y2beta
-=======
         num_s, num_p, nums_a = self.game.num_states, self.game.num_players, self.game.nums_actions
         num_a_max = self.game.num_actions_max
->>>>>>> 1fdb1eb7
 
         # indices to mask H and J according to nums_a
         H_mask = []
@@ -384,16 +307,6 @@
 
     def H(self, y):
 
-<<<<<<< HEAD
-        num_s, num_p, num_a_tot = (
-            self.game.num_states,
-            self.game.num_players,
-            self.game.num_actions_total,
-        )
-
-        # extract log-strategies beta, state values V and homotopy parameter gamma from y
-        beta = np.einsum("spaN,N->spa", self.T_y2beta, y[:num_a_tot])
-=======
         num_s = self.game.num_states
         num_p = self.game.num_players
         num_a_tot = self.game.num_actions_total
@@ -401,7 +314,6 @@
         # extract log-strategies beta, state values V and homotopy parameter gamma from y
         beta = self.game.unflatten(y[:num_a_tot], zeros=True)
         sigma = self.game.unflatten(np.exp(y[:num_a_tot]), zeros=True)
->>>>>>> 1fdb1eb7
         V = y[num_a_tot:-1].reshape((num_s, num_p))
         gamma = y[-1]
 
@@ -413,19 +325,8 @@
         if num_p > 1:
             Eu_tilde_a = np.empty((num_s, num_p, self.game.num_actions_max))
             for p in range(num_p):
-<<<<<<< HEAD
-                Eu_tilde_a.append(
-                    np.einsum(
-                        self.einsum_eqs["Eu_tilde_a_H"][p],
-                        u_tilde[:, p],
-                        *(sigma_p_list[:p] + sigma_p_list[(p + 1) :])
-                    )
-                )
-            Eu_tilde_a = np.stack(Eu_tilde_a, axis=1)
-=======
                 Eu_tilde_a[:, p] = np.einsum(self.einsum_eqs['Eu_tilde_a_H'][p], u_tilde[:, p],
                                              *(sigma_p_list[:p] + sigma_p_list[(p + 1):]))
->>>>>>> 1fdb1eb7
         else:
             Eu_tilde_a = u_tilde
 
@@ -455,12 +356,8 @@
         num_a_tot = self.game.num_actions_total
 
         # extract log-strategies beta, state values V and homotopy parameter gamma from y
-<<<<<<< HEAD
-        beta = np.einsum("spaN,N->spa", self.T_y2beta, y[:num_a_tot])
-=======
-        beta = self.game.unflatten(y[:num_a_tot], zeros=True)
+        # beta = self.game.unflatten(y[:num_a_tot], zeros=True)
         sigma = self.game.unflatten(np.exp(y[:num_a_tot]), zeros=True)
->>>>>>> 1fdb1eb7
         V = y[num_a_tot:-1].reshape((num_s, num_p))
         gamma = y[-1]
 
@@ -480,66 +377,16 @@
         # TODO: with this:
         sigma_prod_with_p = np.empty((num_s, num_p, *[num_a_max]*num_p))
         for p in range(num_p):
-<<<<<<< HEAD
-            sigma_p_list_with_p = (
-                sigma_p_list[:p]
-                + [np.ones(shape=sigma[:, p, :].shape, dtype=np.float64)]
-                + sigma_p_list[(p + 1) :]
-            )
-            sigma_prod_with_p.append(
-                np.einsum(self.einsum_eqs["sigma_prod_with_p"][p], *sigma_p_list_with_p)
-            )
-        sigma_prod_with_p = np.stack(sigma_prod_with_p, axis=1)
-=======
             sigma_p_list_with_p = sigma_p_list[:p] + [np.ones_like(sigma[:, p, :])] \
                                   + sigma_p_list[(p + 1):]
             sigma_prod_with_p[:, p] = np.einsum(self.einsum_eqs['sigma_prod_with_p'][p], *sigma_p_list_with_p)
         # TODO (done within qre)
->>>>>>> 1fdb1eb7
 
         if num_p > 1:
             Eu_tilde_a = np.empty((num_s, num_p, num_a_max))
             dEu_tilde_a_dbeta = np.empty((num_s, num_p, num_a_max, num_s, num_p, num_a_max))
             dEu_tilde_a_dV = np.empty((num_s, num_p, num_a_max, num_s, num_p))
             for p in range(num_p):
-<<<<<<< HEAD
-                Eu_tilde_a.append(
-                    np.einsum(
-                        self.einsum_eqs["Eu_tilde_a_J"][p],
-                        u_tilde[:, p],
-                        sigma_prod_with_p[:, p],
-                    )
-                )
-                dEu_tilde_a_dV.append(
-                    np.einsum(
-                        self.einsum_eqs["dEu_tilde_a_dV"][p],
-                        self.T_J[3][:, p],
-                        sigma_prod_with_p[:, p],
-                    )
-                )
-
-                T_temp = np.einsum(
-                    "s...,s...->s...", u_tilde[:, p], sigma_prod_with_p[:, p]
-                )
-                dEu_tilde_a_dbeta.append(
-                    np.einsum(
-                        self.einsum_eqs["dEu_tilde_a_dbeta"][p],
-                        T_temp,
-                        self.T_J[2][:, p],
-                    )
-                )
-
-            Eu_tilde_a = np.stack(Eu_tilde_a, axis=1)
-            dEu_tilde_a_dbeta = np.stack(dEu_tilde_a_dbeta, axis=1)
-            dEu_tilde_a_dV = np.stack(dEu_tilde_a_dV, axis=1)
-
-        else:
-            Eu_tilde_a = u_tilde
-            dEu_tilde_a_dbeta = np.zeros(
-                shape=(num_s, num_p, num_a_max, num_s, num_p, num_a_max),
-                dtype=np.float64,
-            )
-=======
                 Eu_tilde_a[:, p] = np.einsum(self.einsum_eqs['Eu_tilde_a_J'][p],
                                              u_tilde[:, p], sigma_prod_with_p[:, p])
                 dEu_tilde_a_dV[:, p] = np.einsum(self.einsum_eqs['dEu_tilde_a_dV'][p],
@@ -551,7 +398,6 @@
         else:
             Eu_tilde_a = u_tilde
             dEu_tilde_a_dbeta = np.zeros(shape=(num_s, num_p, num_a_max, num_s, num_p, num_a_max))
->>>>>>> 1fdb1eb7
             dEu_tilde_a_dV = self.T_J[3]
 
         T_temp = np.einsum("sp...,s...->sp...", u_tilde, sigma_prod)
@@ -561,50 +407,6 @@
 
         dEu_tilde_dV = np.einsum("spa,spaSP->spSP", sigma, dEu_tilde_a_dV)
 
-<<<<<<< HEAD
-        # assemble J
-        dH_strat_dbeta = (
-            self.T_J[0]
-            + np.einsum("spaSPA,SPA->spaSPA", self.T_J[1], sigma)
-            + gamma
-            * np.einsum("spatqb,tqbSPA->spaSPA", -self.T_H[2], dEu_tilde_a_dbeta)
-        )
-        dH_strat_dV = gamma * np.einsum(
-            "spatqb,tqbSP->spaSP", -self.T_H[2], dEu_tilde_a_dV
-        )
-        dH_strat_dlambda = np.einsum("spatqb,tqb->spa", -self.T_H[2], Eu_tilde_a)
-        dH_val_dbeta = np.einsum("sptq,tqSPA->spSPA", -self.T_H[3], dEu_tilde_dbeta)
-        dH_val_dV = self.T_J[5] + np.einsum(
-            "sptq,tqSP->spSP", -self.T_H[3], dEu_tilde_dV
-        )
-        dH_val_dlambda = np.zeros(shape=(num_s, num_p), dtype=np.float64)
-
-        J = np.concatenate(
-            [
-                np.concatenate(
-                    [
-                        dH_strat_dbeta.reshape(
-                            (num_s * num_p * num_a_max, num_s * num_p * num_a_max)
-                        ),
-                        dH_strat_dV.reshape((num_s * num_p * num_a_max, num_s * num_p)),
-                        dH_strat_dlambda.reshape((num_s * num_p * num_a_max, 1)),
-                    ],
-                    axis=1,
-                ),
-                np.concatenate(
-                    [
-                        dH_val_dbeta.reshape(
-                            (num_s * num_p, num_s * num_p * num_a_max)
-                        ),
-                        dH_val_dV.reshape((num_s * num_p, num_s * num_p)),
-                        dH_val_dlambda.reshape((num_s * num_p, 1)),
-                    ],
-                    axis=1,
-                ),
-            ],
-            axis=0,
-        )[self.J_mask]
-=======
         # TODO: tried "new" below - seems to bring no improvement.
         if old:
             # assemble J
@@ -638,11 +440,11 @@
 
             # dH_strat_dbeta
             J[0:spa, 0:spa] = (self.T_J[0] + np.einsum('spaSPA,SPA->spaSPA', self.T_J[1], sigma)
-                                + gamma * np.einsum('spatqb,tqbSPA->spaSPA', -self.T_H[2], dEu_tilde_a_dbeta)
-                                ).reshape((spa, spa))
+                               + gamma * np.einsum('spatqb,tqbSPA->spaSPA', -self.T_H[2], dEu_tilde_a_dbeta)
+                               ).reshape((spa, spa))
             # dH_strat_dV
             J[0:spa, spa:spa+sp] = gamma * np.einsum('spatqb,tqbSP->spaSP', -self.T_H[2],
-                                                      dEu_tilde_a_dV).reshape((spa, sp))
+                                                     dEu_tilde_a_dV).reshape((spa, sp))
             # dH_strat_dlambda
             J[0:spa, spa+sp] = np.einsum('spatqb,tqb->spa', -self.T_H[2], Eu_tilde_a).reshape((spa))
             # dH_val_dbeta
@@ -654,7 +456,6 @@
             J[spa:spa+sp, spa+sp] = 0
 
             J = J[self.J_mask]
->>>>>>> 1fdb1eb7
 
         return J
 
