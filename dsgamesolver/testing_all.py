--- conflicted
+++ resolved
@@ -7,9 +7,9 @@
 
 # random game
 
-num_s = 2           # number of states
-num_p = 2           # number of players
-num_a_max = 3       # maximum number of actions
+num_s = 5           # number of states
+num_p = 5           # number of players
+num_a_max = 5       # maximum number of actions
 num_a_min = 3       # minimum number of actions
 delta_max = 0.95    # maximum discount factor
 delta_min = 0.90    # minimum discount factor
@@ -48,12 +48,5 @@
 sol2 = qre.solver.solve()
 
 # import timeit
-<<<<<<< HEAD
-
-# %timeit  qre.J(qre.y0, old=True)
-# %timeit  qre.J(qre.y0, old=False)
-
-=======
 # %timeit -n 10 -r 10 qre.J(qre.y0, old=True)
-# %timeit -n 10 -r 10 qre.J(qre.y0, old=False)
->>>>>>> d07021ec
+# %timeit -n 10 -r 10 qre.J(qre.y0, old=False)